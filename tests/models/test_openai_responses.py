import json
from dataclasses import replace
<<<<<<< HEAD
from decimal import Decimal
from typing import Any
=======
from typing import Any, cast
>>>>>>> dd579578

import pytest
from inline_snapshot import snapshot
from pydantic import BaseModel
from typing_extensions import TypedDict

from pydantic_ai.agent import Agent
from pydantic_ai.builtin_tools import CodeExecutionTool, WebSearchTool
from pydantic_ai.exceptions import ModelHTTPError, ModelRetry
from pydantic_ai.messages import (
    BinaryContent,
    DocumentUrl,
    FinalResultEvent,
    ImageUrl,
    ModelRequest,
    ModelResponse,
    PartDeltaEvent,
    PartStartEvent,
    RetryPromptPart,
    TextPart,
    TextPartDelta,
    ToolCallPart,
    ToolReturnPart,
    UserPromptPart,
)
from pydantic_ai.output import NativeOutput, PromptedOutput, TextOutput, ToolOutput
from pydantic_ai.profiles.openai import openai_model_profile
from pydantic_ai.tools import ToolDefinition
from pydantic_ai.usage import RequestUsage, RunUsage

from ..conftest import IsDatetime, IsStr, TestEnv, try_import
from ..parts_from_messages import part_types_from_messages
from .mock_openai import MockOpenAIResponses, response_message

with try_import() as imports_successful:
    from openai.types.responses.response_output_message import Content, ResponseOutputMessage, ResponseOutputText
    from openai.types.responses.response_usage import ResponseUsage

    from pydantic_ai.models.openai import OpenAIResponsesModel, OpenAIResponsesModelSettings
    from pydantic_ai.providers.openai import OpenAIProvider

pytestmark = [
    pytest.mark.skipif(not imports_successful(), reason='openai not installed'),
    pytest.mark.anyio,
    pytest.mark.vcr,
]


def test_openai_responses_model(env: TestEnv):
    env.set('OPENAI_API_KEY', 'test')
    model = OpenAIResponsesModel('gpt-4o')
    assert model.model_name == 'gpt-4o'
    assert model.system == 'openai'


async def test_openai_responses_model_simple_response(allow_model_requests: None, openai_api_key: str):
    model = OpenAIResponsesModel('gpt-4o', provider=OpenAIProvider(api_key=openai_api_key))
    agent = Agent(model=model)
    result = await agent.run('What is the capital of France?')
    assert result.output == snapshot('The capital of France is Paris.')


async def test_openai_responses_model_simple_response_with_tool_call(allow_model_requests: None, openai_api_key: str):
    model = OpenAIResponsesModel('gpt-4o', provider=OpenAIProvider(api_key=openai_api_key))

    agent = Agent(model=model)

    @agent.tool_plain
    async def get_capital(country: str) -> str:
        return 'Potato City'

    result = await agent.run('What is the capital of PotatoLand?')
    assert result.output == snapshot('The capital of PotatoLand is Potato City.')


async def test_openai_responses_output_type(allow_model_requests: None, openai_api_key: str):
    model = OpenAIResponsesModel('gpt-4o', provider=OpenAIProvider(api_key=openai_api_key))

    class MyOutput(TypedDict):
        name: str
        age: int

    agent = Agent(model=model, output_type=MyOutput)
    result = await agent.run('Give me the name and age of Brazil, Argentina, and Chile.')
    assert result.output == snapshot({'name': 'Brazil', 'age': 2023})


async def test_openai_responses_reasoning_effort(allow_model_requests: None, openai_api_key: str):
    model = OpenAIResponsesModel('o3-mini', provider=OpenAIProvider(api_key=openai_api_key))
    agent = Agent(model=model, model_settings=OpenAIResponsesModelSettings(openai_reasoning_effort='low'))
    result = await agent.run(
        'Explain me how to cook uruguayan alfajor. Do not send whitespaces at the end of the lines.'
    )
    assert [line.strip() for line in result.output.splitlines()] == snapshot(
        [
            'Ingredients for the dough:',
            '• 300 g cornstarch',
            '• 200 g flour',
            '• 150 g powdered sugar',
            '• 200 g unsalted butter',
            '• 3 egg yolks',
            '• Zest of 1 lemon',
            '• 1 teaspoon vanilla extract',
            '• A pinch of salt',
            '',
            'Ingredients for the filling (dulce de leche):',
            '• 400 g dulce de leche',
            '',
            'Optional coating:',
            '• Powdered sugar for dusting',
            '• Grated coconut',
            '• Crushed peanuts or walnuts',
            '• Melted chocolate',
            '',
            'Steps:',
            '1. In a bowl, mix together the cornstarch, flour, powdered sugar, and salt.',
            '2. Add the unsalted butter cut into small pieces. Work it into the dry ingredients until the mixture resembles coarse breadcrumbs.',
            '3. Incorporate the egg yolks, lemon zest, and vanilla extract. Mix until you obtain a smooth and homogeneous dough.',
            '4. Wrap the dough in plastic wrap and let it rest in the refrigerator for at least one hour.',
            '5. Meanwhile, prepare a clean workspace by lightly dusting it with flour.',
            '6. Roll out the dough on the working surface until it is about 0.5 cm thick.',
            '7. Use a round cutter (approximately 3-4 cm in diameter) to cut out circles. Re-roll any scraps to maximize the number of cookies.',
            '8. Arrange the circles on a baking sheet lined with parchment paper.',
            '9. Preheat the oven to 180°C (350°F) and bake the cookies for about 10-12 minutes until they are lightly golden at the edges. They should remain soft.',
            '10. Remove the cookies from the oven and allow them to cool completely on a rack.',
            '11. Once the cookies are cool, spread dulce de leche on the flat side of one cookie and sandwich it with another.',
            '12. If desired, roll the edges of the alfajores in powdered sugar, grated coconut, crushed nuts, or dip them in melted chocolate.',
            '13. Allow any coatings to set before serving.',
            '',
            'Enjoy your homemade Uruguayan alfajores!',
        ]
    )


async def test_openai_responses_reasoning_generate_summary(allow_model_requests: None, openai_api_key: str):
    model = OpenAIResponsesModel('computer-use-preview', provider=OpenAIProvider(api_key=openai_api_key))
    agent = Agent(
        model=model,
        model_settings=OpenAIResponsesModelSettings(
            openai_reasoning_summary='concise',
            openai_truncation='auto',
        ),
    )
    result = await agent.run('What should I do to cross the street?')
    assert result.output == snapshot("""\
To cross the street safely, follow these steps:

1. **Use a Crosswalk**: Always use a designated crosswalk or pedestrian crossing whenever available.
2. **Press the Button**: If there is a pedestrian signal button, press it and wait for the signal.
3. **Look Both Ways**: Look left, right, and left again before stepping off the curb.
4. **Wait for the Signal**: Cross only when the pedestrian signal indicates it is safe to do so or when there is a clear gap in traffic.
5. **Stay Alert**: Be mindful of turning vehicles and stay attentive while crossing.
6. **Walk, Don't Run**: Walk across the street; running can increase the risk of falling or not noticing an oncoming vehicle.

Always follow local traffic rules and be cautious, even when crossing at a crosswalk. Safety is the priority.\
""")


async def test_openai_responses_system_prompt(allow_model_requests: None, openai_api_key: str):
    model = OpenAIResponsesModel('gpt-4o', provider=OpenAIProvider(api_key=openai_api_key))
    agent = Agent(model=model, system_prompt='You are a helpful assistant.')
    result = await agent.run('What is the capital of France?')
    assert result.output == snapshot('The capital of France is Paris.')


async def test_openai_responses_model_retry(allow_model_requests: None, openai_api_key: str):
    model = OpenAIResponsesModel('gpt-4o', provider=OpenAIProvider(api_key=openai_api_key))
    agent = Agent(model=model)

    @agent.tool_plain
    async def get_location(loc_name: str) -> str:
        if loc_name == 'London':
            return json.dumps({'lat': 51, 'lng': 0})
        else:
            raise ModelRetry('Wrong location, I only know about "London".')

    result = await agent.run('What is the location of Londos and London?')
    assert result.all_messages() == snapshot(
        [
            ModelRequest(
                parts=[
                    UserPromptPart(
                        content='What is the location of Londos and London?',
                        timestamp=IsDatetime(),
                    )
                ]
            ),
            ModelResponse(
                parts=[
                    ToolCallPart(
                        tool_name='get_location',
                        args='{"loc_name":"Londos"}',
                        tool_call_id=IsStr(),
                    ),
                    ToolCallPart(
                        tool_name='get_location',
                        args='{"loc_name":"London"}',
                        tool_call_id=IsStr(),
                    ),
                ],
                usage=RequestUsage(details={'reasoning_tokens': 0}),
                model_name='gpt-4o-2024-08-06',
                timestamp=IsDatetime(),
                provider_name='openai',
                provider_request_id='resp_67e547c48c9481918c5c4394464ce0c60ae6111e84dd5c08',
            ),
            ModelRequest(
                parts=[
                    RetryPromptPart(
                        content='Wrong location, I only know about "London".',
                        tool_name='get_location',
                        tool_call_id=IsStr(),
                        timestamp=IsDatetime(),
                    ),
                    ToolReturnPart(
                        tool_name='get_location',
                        content='{"lat": 51, "lng": 0}',
                        tool_call_id=IsStr(),
                        timestamp=IsDatetime(),
                    ),
                ]
            ),
            ModelResponse(
                parts=[
                    TextPart(
                        content="""\
It seems "Londos" might be incorrect or unknown. If you meant something else, please clarify.

For **London**, it's located at approximately latitude 51° N and longitude 0° W.\
"""
                    )
                ],
                usage=RequestUsage(input_tokens=335, output_tokens=44, details={'reasoning_tokens': 0}),
                model_name='gpt-4o-2024-08-06',
                timestamp=IsDatetime(),
                provider_name='openai',
                provider_request_id='resp_67e547c5a2f08191802a1f43620f348503a2086afed73b47',
            ),
        ]
    )


@pytest.mark.vcr()
async def test_image_as_binary_content_tool_response(
    allow_model_requests: None, image_content: BinaryContent, openai_api_key: str
):
    m = OpenAIResponsesModel('gpt-4o', provider=OpenAIProvider(api_key=openai_api_key))
    agent = Agent(m)

    @agent.tool_plain
    async def get_image() -> BinaryContent:
        return image_content

    result = await agent.run(['What fruit is in the image you can get from the get_image tool?'])
    assert result.all_messages() == snapshot(
        [
            ModelRequest(
                parts=[
                    UserPromptPart(
                        content=['What fruit is in the image you can get from the get_image tool?'],
                        timestamp=IsDatetime(),
                    )
                ]
            ),
            ModelResponse(
                parts=[ToolCallPart(tool_name='get_image', args='{}', tool_call_id=IsStr())],
                usage=RequestUsage(input_tokens=40, output_tokens=11, details={'reasoning_tokens': 0}),
                model_name='gpt-4o-2024-08-06',
                timestamp=IsDatetime(),
                provider_name='openai',
                provider_request_id='resp_681134d3aa3481919ca581a267db1e510fe7a5a4e2123dc3',
            ),
            ModelRequest(
                parts=[
                    ToolReturnPart(
                        tool_name='get_image',
                        content='See file 1c8566',
                        tool_call_id='call_FLm3B1f8QAan0KpbUXhNY8bA',
                        timestamp=IsDatetime(),
                    ),
                    UserPromptPart(
                        content=[
                            'This is file 1c8566:',
                            image_content,
                        ],
                        timestamp=IsDatetime(),
                    ),
                ]
            ),
            ModelResponse(
                parts=[TextPart(content='The fruit in the image is a kiwi.')],
                usage=RequestUsage(input_tokens=1185, output_tokens=11, details={'reasoning_tokens': 0}),
                model_name='gpt-4o-2024-08-06',
                timestamp=IsDatetime(),
                provider_name='openai',
                provider_request_id='resp_681134d53c48819198ce7b89db78dffd02cbfeaababb040c',
            ),
        ]
    )


async def test_image_as_binary_content_input(
    allow_model_requests: None, image_content: BinaryContent, openai_api_key: str
):
    m = OpenAIResponsesModel('gpt-4o', provider=OpenAIProvider(api_key=openai_api_key))
    agent = Agent(m)

    result = await agent.run(['What fruit is in the image?', image_content])
    assert result.output == snapshot('The fruit in the image is a kiwi.')


async def test_openai_responses_audio_as_binary_content_input(
    allow_model_requests: None, audio_content: BinaryContent, openai_api_key: str
):
    m = OpenAIResponsesModel('gpt-4o', provider=OpenAIProvider(api_key=openai_api_key))
    agent = Agent(m)

    with pytest.raises(NotImplementedError):
        await agent.run(['Whose name is mentioned in the audio?', audio_content])


async def test_openai_responses_document_as_binary_content_input(
    allow_model_requests: None, document_content: BinaryContent, openai_api_key: str
):
    m = OpenAIResponsesModel('gpt-4o', provider=OpenAIProvider(api_key=openai_api_key))
    agent = Agent(m)

    result = await agent.run(['What is in the document?', document_content])
    assert result.output == snapshot('The document contains the text "Dummy PDF file."')


async def test_openai_responses_document_url_input(allow_model_requests: None, openai_api_key: str):
    m = OpenAIResponsesModel('gpt-4o', provider=OpenAIProvider(api_key=openai_api_key))
    agent = Agent(m)

    document_url = DocumentUrl(url='https://www.w3.org/WAI/ER/tests/xhtml/testfiles/resources/pdf/dummy.pdf')

    result = await agent.run(['What is the main content on this document?', document_url])
    assert result.output == snapshot(
        'The main content of this document is a simple text placeholder: "Dummy PDF file."'
    )


async def test_openai_responses_text_document_url_input(allow_model_requests: None, openai_api_key: str):
    m = OpenAIResponsesModel('gpt-4o', provider=OpenAIProvider(api_key=openai_api_key))
    agent = Agent(m)

    text_document_url = DocumentUrl(url='https://example-files.online-convert.com/document/txt/example.txt')

    result = await agent.run(['What is the main content on this document?', text_document_url])
    assert result.output == snapshot(
        'The main content of this document is an example of a TXT file type, with an explanation of the use of placeholder names like "John Doe" and "Jane Doe" in legal, medical, and other contexts. It discusses the practice in the U.S. and Canada, mentions equivalent practices in other English-speaking countries, and touches on cultural references. The document also notes that it\'s an example file created by an online conversion tool, with content sourced from Wikipedia under a Creative Commons license.'
    )


async def test_openai_responses_image_url_input(allow_model_requests: None, openai_api_key: str):
    m = OpenAIResponsesModel('gpt-4o', provider=OpenAIProvider(api_key=openai_api_key))
    agent = Agent(m)

    result = await agent.run(
        [
            'hello',
            ImageUrl(url='https://t3.ftcdn.net/jpg/00/85/79/92/360_F_85799278_0BBGV9OAdQDTLnKwAPBCcg1J7QtiieJY.jpg'),
        ]
    )
    assert result.output == snapshot("Hello! I see you've shared an image of a potato. How can I assist you today?")


async def test_openai_responses_stream(allow_model_requests: None, openai_api_key: str):
    model = OpenAIResponsesModel('gpt-4o', provider=OpenAIProvider(api_key=openai_api_key))
    agent = Agent(model=model)

    @agent.tool_plain
    async def get_capital(country: str) -> str:
        return 'Paris'

    output_text: list[str] = []
    async with agent.run_stream('What is the capital of France?') as result:
        async for output in result.stream_text():
            output_text.append(output)

    assert output_text == snapshot(['The capital of France is Paris.'])


async def test_openai_responses_model_http_error(allow_model_requests: None, openai_api_key: str):
    """Set temperature to -1 to trigger an error, given only values between 0 and 1 are allowed."""
    model = OpenAIResponsesModel('gpt-4o', provider=OpenAIProvider(api_key=openai_api_key))
    agent = Agent(model=model, model_settings=OpenAIResponsesModelSettings(temperature=-1))

    with pytest.raises(ModelHTTPError):
        async with agent.run_stream('What is the capital of France?'):
            ...  # pragma: lax no cover


async def test_openai_responses_model_builtin_tools(allow_model_requests: None, openai_api_key: str):
    model = OpenAIResponsesModel('gpt-4o', provider=OpenAIProvider(api_key=openai_api_key))
    settings = OpenAIResponsesModelSettings(openai_builtin_tools=[{'type': 'web_search_preview'}])
    agent = Agent(model=model, model_settings=settings)
    result = await agent.run('Give me the best news about LLMs from the last 24 hours. Be short.')

    # NOTE: We don't have the tool call because OpenAI calls the tool internally.
    assert result.all_messages() == snapshot(
        [
            ModelRequest(
                parts=[
                    UserPromptPart(
                        content='Give me the best news about LLMs from the last 24 hours. Be short.',
                        timestamp=IsDatetime(),
                    )
                ]
            ),
            ModelResponse(
                parts=[
                    TextPart(
                        content="""\
OpenAI's recent launch of GPT-5 has faced mixed reactions. Despite strong benchmark performance and early praise, users have reported issues like errors in basic math and geography. CEO Sam Altman has acknowledged these concerns and assured that improvements are underway. ([axios.com](https://www.axios.com/2025/08/12/gpt-5-bumpy-launch-openai?utm_source=openai))


## OpenAI's GPT-5 Launch Faces Mixed Reactions:
- [OpenAI's big GPT-5 launch gets bumpy](https://www.axios.com/2025/08/12/gpt-5-bumpy-launch-openai?utm_source=openai) \
"""
                    )
                ],
                usage=RequestUsage(input_tokens=320, output_tokens=159, details={'reasoning_tokens': 0}),
                model_name='gpt-4o-2024-08-06',
                timestamp=IsDatetime(),
                provider_name='openai',
                provider_request_id='resp_689b7c90010c8196ac0efd68b021490f07450cfc2d48b975',
            ),
        ]
    )


@pytest.mark.vcr()
async def test_openai_responses_model_instructions(allow_model_requests: None, openai_api_key: str):
    m = OpenAIResponsesModel('gpt-4o', provider=OpenAIProvider(api_key=openai_api_key))
    agent = Agent(m, instructions='You are a helpful assistant.')

    result = await agent.run('What is the capital of France?')
    assert result.all_messages() == snapshot(
        [
            ModelRequest(
                parts=[UserPromptPart(content='What is the capital of France?', timestamp=IsDatetime())],
                instructions='You are a helpful assistant.',
            ),
            ModelResponse(
                parts=[TextPart(content='The capital of France is Paris.')],
                usage=RequestUsage(input_tokens=24, output_tokens=8, details={'reasoning_tokens': 0}),
                model_name='gpt-4o-2024-08-06',
                timestamp=IsDatetime(),
                provider_name='openai',
                provider_request_id='resp_67f3fdfd9fa08191a3d5825db81b8df6003bc73febb56d77',
            ),
        ]
    )


async def test_openai_responses_model_web_search_tool(allow_model_requests: None, openai_api_key: str):
    m = OpenAIResponsesModel('gpt-4o', provider=OpenAIProvider(api_key=openai_api_key))
    agent = Agent(m, instructions='You are a helpful assistant.', builtin_tools=[WebSearchTool()])

    result = await agent.run('What day is it today?')
    assert result.output == snapshot("""\
Today is Wednesday, May 14, 2025.

## Weather for San Francisco, CA:
Current Conditions: Mostly clear, 50°F (10°C)

Daily Forecast:
* Wednesday, May 14: Low: 51°F (10°C), High: 65°F (18°C), Description: Areas of low clouds early; otherwise, mostly sunny
* Thursday, May 15: Low: 53°F (12°C), High: 66°F (19°C), Description: Areas of low clouds, then sun
* Friday, May 16: Low: 53°F (12°C), High: 64°F (18°C), Description: Partly sunny
* Saturday, May 17: Low: 52°F (11°C), High: 63°F (17°C), Description: Low clouds breaking for some sun; breezy in the afternoon
* Sunday, May 18: Low: 51°F (10°C), High: 68°F (20°C), Description: Clouds yielding to sun
* Monday, May 19: Low: 53°F (12°C), High: 68°F (20°C), Description: Sunny
* Tuesday, May 20: Low: 52°F (11°C), High: 70°F (21°C), Description: Mostly sunny
 \
""")


async def test_openai_responses_model_web_search_tool_with_user_location(
    allow_model_requests: None, openai_api_key: str
):
    m = OpenAIResponsesModel('gpt-4o', provider=OpenAIProvider(api_key=openai_api_key))
    agent = Agent(
        m,
        instructions='You are a helpful assistant.',
        builtin_tools=[WebSearchTool(user_location={'city': 'Utrecht', 'region': 'NL'})],
    )

    result = await agent.run('What is the current temperature?')
    assert result.output == snapshot("""\
As of 12:58 PM on Wednesday, May 14, 2025, in Utrecht, Netherlands, the weather is sunny with a temperature of 22°C (71°F).

## Weather for Utrecht, Netherlands:
Current Conditions: Sunny, 71°F (22°C)

Daily Forecast:
* Wednesday, May 14: Low: 48°F (9°C), High: 71°F (22°C), Description: Clouds yielding to sun
* Thursday, May 15: Low: 43°F (6°C), High: 67°F (20°C), Description: After a cloudy start, sun returns
* Friday, May 16: Low: 45°F (7°C), High: 64°F (18°C), Description: Mostly sunny
* Saturday, May 17: Low: 47°F (9°C), High: 68°F (20°C), Description: Mostly sunny
* Sunday, May 18: Low: 47°F (8°C), High: 68°F (20°C), Description: Some sun
* Monday, May 19: Low: 49°F (9°C), High: 70°F (21°C), Description: Delightful with partial sunshine
* Tuesday, May 20: Low: 49°F (10°C), High: 72°F (22°C), Description: Warm with sunshine and a few clouds
 \
""")


async def test_openai_responses_model_web_search_tool_with_invalid_region(
    allow_model_requests: None, openai_api_key: str
):
    m = OpenAIResponsesModel('gpt-4o', provider=OpenAIProvider(api_key=openai_api_key))
    agent = Agent(
        m,
        instructions='You are a helpful assistant.',
        builtin_tools=[WebSearchTool(user_location={'city': 'Salvador', 'region': 'BRLO'})],
    )

    result = await agent.run('What is the current temperature?')
    assert result.output == snapshot("""\
As of 12:15 PM on Thursday, August 7, 2025, in Salvador, Brazil, the current weather conditions are:

- **Temperature:** 84°F (29°C)
- **Feels Like:** 88°F (31°C)
- **Condition:** Sunny
- **Wind:** East at 16 mph (25 km/h)
- **Humidity:** 65%
- **Dew Point:** 71°F (22°C)
- **Pressure:** 29.88 in (1012 mb)
- **Visibility:** 8 miles (13 km)

([aerisweather.com](https://www.aerisweather.com/weather/local/br/salvador?utm_source=openai))

The forecast for today indicates partly cloudy skies with temperatures remaining around 84°F (29°C) this afternoon. \
""")


async def test_openai_responses_model_web_search_tool_stream(allow_model_requests: None, openai_api_key: str):
    m = OpenAIResponsesModel('gpt-4o', provider=OpenAIProvider(api_key=openai_api_key))
    agent = Agent(m, instructions='You are a helpful assistant.', builtin_tools=[WebSearchTool()])

    event_parts: list[Any] = []
    async with agent.iter(user_prompt='Give me the top 3 news in the world today.') as agent_run:
        async for node in agent_run:
            if Agent.is_model_request_node(node) or Agent.is_call_tools_node(node):
                async with node.stream(agent_run.ctx) as request_stream:
                    async for event in request_stream:
                        event_parts.append(event)

    assert event_parts.pop(0) == snapshot(PartStartEvent(index=0, part=TextPart(content='Here')))
    assert event_parts.pop(0) == snapshot(FinalResultEvent(tool_name=None, tool_call_id=None))
    assert ''.join(event.delta.content_delta for event in event_parts) == snapshot("""\
 are the top three news stories from around the world as of August 7, 2025:

1. **U.S. Imposes New Tariffs Amid Market Optimism**

   The United States has implemented new tariffs ranging from 10% to 50% on imports from multiple countries. Despite this, global markets have shown resilience, buoyed by expectations of interest rate cuts and positive earnings reports. Notably, exemptions were granted to Taiwan and South Korea, shielding major chipmakers like TSMC, Samsung, and SK Hynix from the highest levies. ([reuters.com](https://www.reuters.com/business/finance/global-markets-view-usa-2025-08-07/?utm_source=openai))

2. **Ghanaian Ministers Killed in Helicopter Crash**

   Ghana's Defence Minister Edward Omane Boamah and Environment Minister Ibrahim Murtala Muhammed, along with six others, have died in a military helicopter crash in the Ashanti region. The incident has been described as a "national tragedy" by Chief of Staff Julius Debrah. ([anewz.tv](https://anewz.tv/world/world-news/11722/anewz-morning-brief-7th-august-2025/news?utm_source=openai))

3. **Massive Wildfire in France Claims Lives**

   A significant wildfire in southern France's Aude region has resulted in at least one death and nine injuries. The fire, which began on August 6, has destroyed or damaged 25 homes, with over 1,800 firefighters working to control the blaze. ([anewz.tv](https://anewz.tv/world/world-news/11722/anewz-morning-brief-7th-august-2025/news?utm_source=openai))

Please note that news developments are continually evolving. For the most current information, refer to reputable news sources. \
""")


async def test_openai_responses_code_execution_tool(allow_model_requests: None, openai_api_key: str):
    m = OpenAIResponsesModel('gpt-4o', provider=OpenAIProvider(api_key=openai_api_key))
    agent = Agent(m, instructions='You are a helpful assistant.', builtin_tools=[CodeExecutionTool()])

    result = await agent.run('What is 3 * 12390?')
    # NOTE: OpenAI doesn't return neither the `BuiltinToolCallPart` nor the `BuiltinToolReturnPart`.
    assert part_types_from_messages(result.all_messages()) == snapshot([[UserPromptPart], [TextPart]])


async def test_openai_responses_code_execution_tool_stream(allow_model_requests: None, openai_api_key: str):
    m = OpenAIResponsesModel('gpt-4o', provider=OpenAIProvider(api_key=openai_api_key))
    agent = Agent(m, instructions='You are a helpful assistant.', builtin_tools=[CodeExecutionTool()])

    event_parts: list[Any] = []
    async with agent.iter(user_prompt='What is 3 * 12390?') as agent_run:
        async for node in agent_run:
            if Agent.is_model_request_node(node) or Agent.is_call_tools_node(node):
                async with node.stream(agent_run.ctx) as request_stream:
                    async for event in request_stream:
                        event_parts.append(event)

    assert event_parts == snapshot(
        [
            PartStartEvent(index=0, part=TextPart(content='\\(')),
            FinalResultEvent(tool_name=None, tool_call_id=None),
            PartDeltaEvent(index=0, delta=TextPartDelta(content_delta='3')),
            PartDeltaEvent(index=0, delta=TextPartDelta(content_delta=' \\')),
            PartDeltaEvent(index=0, delta=TextPartDelta(content_delta='times')),
            PartDeltaEvent(index=0, delta=TextPartDelta(content_delta=' ')),
            PartDeltaEvent(index=0, delta=TextPartDelta(content_delta='123')),
            PartDeltaEvent(index=0, delta=TextPartDelta(content_delta='90')),
            PartDeltaEvent(index=0, delta=TextPartDelta(content_delta=' =')),
            PartDeltaEvent(index=0, delta=TextPartDelta(content_delta=' ')),
            PartDeltaEvent(index=0, delta=TextPartDelta(content_delta='371')),
            PartDeltaEvent(index=0, delta=TextPartDelta(content_delta='70')),
            PartDeltaEvent(index=0, delta=TextPartDelta(content_delta='\\')),
            PartDeltaEvent(index=0, delta=TextPartDelta(content_delta=').')),
        ]
    )


def test_model_profile_strict_not_supported():
    my_tool = ToolDefinition(
        name='my_tool',
        description='This is my tool',
        parameters_json_schema={'type': 'object', 'title': 'Result', 'properties': {'spam': {'type': 'number'}}},
        strict=True,
    )

    m = OpenAIResponsesModel('gpt-4o', provider=OpenAIProvider(api_key='foobar'))
    tool_param = m._map_tool_definition(my_tool)  # type: ignore[reportPrivateUsage]

    assert tool_param == snapshot(
        {
            'name': 'my_tool',
            'parameters': {'type': 'object', 'title': 'Result', 'properties': {'spam': {'type': 'number'}}},
            'type': 'function',
            'description': 'This is my tool',
            'strict': True,
        }
    )

    # Some models don't support strict tool definitions
    m = OpenAIResponsesModel(
        'gpt-4o',
        provider=OpenAIProvider(api_key='foobar'),
        profile=replace(openai_model_profile('gpt-4o'), openai_supports_strict_tool_definition=False),
    )
    tool_param = m._map_tool_definition(my_tool)  # type: ignore[reportPrivateUsage]

    assert tool_param == snapshot(
        {
            'name': 'my_tool',
            'parameters': {'type': 'object', 'title': 'Result', 'properties': {'spam': {'type': 'number'}}},
            'type': 'function',
            'description': 'This is my tool',
            'strict': False,
        }
    )


@pytest.mark.vcr()
async def test_reasoning_model_with_temperature(allow_model_requests: None, openai_api_key: str):
    m = OpenAIResponsesModel('o3-mini', provider=OpenAIProvider(api_key=openai_api_key))
    agent = Agent(m, model_settings=OpenAIResponsesModelSettings(temperature=0.5))
    result = await agent.run('What is the capital of Mexico?')
    assert result.output == snapshot(
        'The capital of Mexico is Mexico City. It serves as the political, cultural, and economic heart of the country and is one of the largest metropolitan areas in the world.'
    )


@pytest.mark.vcr()
async def test_tool_output(allow_model_requests: None, openai_api_key: str):
    m = OpenAIResponsesModel('gpt-4o', provider=OpenAIProvider(api_key=openai_api_key))

    class CityLocation(BaseModel):
        city: str
        country: str

    agent = Agent(m, output_type=ToolOutput(CityLocation))

    @agent.tool_plain
    async def get_user_country() -> str:
        return 'Mexico'

    result = await agent.run('What is the largest city in the user country?')
    assert result.output == snapshot(CityLocation(city='Mexico City', country='Mexico'))

    assert result.all_messages() == snapshot(
        [
            ModelRequest(
                parts=[
                    UserPromptPart(
                        content='What is the largest city in the user country?',
                        timestamp=IsDatetime(),
                    )
                ]
            ),
            ModelResponse(
                parts=[ToolCallPart(tool_name='get_user_country', args='{}', tool_call_id=IsStr())],
                usage=RequestUsage(input_tokens=62, output_tokens=12, details={'reasoning_tokens': 0}),
                model_name='gpt-4o-2024-08-06',
                timestamp=IsDatetime(),
                provider_name='openai',
                provider_request_id='resp_68477f0b40a8819cb8d55594bc2c232a001fd29e2d5573f7',
            ),
            ModelRequest(
                parts=[
                    ToolReturnPart(
                        tool_name='get_user_country',
                        content='Mexico',
                        tool_call_id='call_ZWkVhdUjupo528U9dqgFeRkH',
                        timestamp=IsDatetime(),
                    )
                ]
            ),
            ModelResponse(
                parts=[
                    ToolCallPart(
                        tool_name='final_result',
                        args='{"city":"Mexico City","country":"Mexico"}',
                        tool_call_id='call_iFBd0zULhSZRR908DfH73VwN',
                    )
                ],
                usage=RequestUsage(input_tokens=85, output_tokens=20, details={'reasoning_tokens': 0}),
                model_name='gpt-4o-2024-08-06',
                timestamp=IsDatetime(),
                provider_name='openai',
                provider_request_id='resp_68477f0bfda8819ea65458cd7cc389b801dc81d4bc91f560',
            ),
            ModelRequest(
                parts=[
                    ToolReturnPart(
                        tool_name='final_result',
                        content='Final result processed.',
                        tool_call_id='call_iFBd0zULhSZRR908DfH73VwN',
                        timestamp=IsDatetime(),
                    )
                ]
            ),
        ]
    )


@pytest.mark.vcr()
async def test_text_output_function(allow_model_requests: None, openai_api_key: str):
    m = OpenAIResponsesModel('gpt-4o', provider=OpenAIProvider(api_key=openai_api_key))

    def upcase(text: str) -> str:
        return text.upper()

    agent = Agent(m, output_type=TextOutput(upcase))

    @agent.tool_plain
    async def get_user_country() -> str:
        return 'Mexico'

    result = await agent.run('What is the largest city in the user country?')
    assert result.output == snapshot('THE LARGEST CITY IN MEXICO IS MEXICO CITY.')

    assert result.all_messages() == snapshot(
        [
            ModelRequest(
                parts=[
                    UserPromptPart(
                        content='What is the largest city in the user country?',
                        timestamp=IsDatetime(),
                    )
                ]
            ),
            ModelResponse(
                parts=[
                    ToolCallPart(tool_name='get_user_country', args='{}', tool_call_id='call_aTJhYjzmixZaVGqwl5gn2Ncr')
                ],
                usage=RequestUsage(input_tokens=36, output_tokens=12, details={'reasoning_tokens': 0}),
                model_name='gpt-4o-2024-08-06',
                timestamp=IsDatetime(),
                provider_name='openai',
                provider_request_id='resp_68477f0d9494819ea4f123bba707c9ee0356a60c98816d6a',
            ),
            ModelRequest(
                parts=[
                    ToolReturnPart(
                        tool_name='get_user_country',
                        content='Mexico',
                        tool_call_id='call_aTJhYjzmixZaVGqwl5gn2Ncr',
                        timestamp=IsDatetime(),
                    )
                ]
            ),
            ModelResponse(
                parts=[TextPart(content='The largest city in Mexico is Mexico City.')],
                usage=RequestUsage(input_tokens=59, output_tokens=11, details={'reasoning_tokens': 0}),
                model_name='gpt-4o-2024-08-06',
                timestamp=IsDatetime(),
                provider_name='openai',
                provider_request_id='resp_68477f0e2b28819d9c828ef4ee526d6a03434b607c02582d',
            ),
        ]
    )


@pytest.mark.vcr()
async def test_native_output(allow_model_requests: None, openai_api_key: str):
    m = OpenAIResponsesModel('gpt-4o', provider=OpenAIProvider(api_key=openai_api_key))

    class CityLocation(BaseModel):
        """A city and its country."""

        city: str
        country: str

    agent = Agent(m, output_type=NativeOutput(CityLocation))

    @agent.tool_plain
    async def get_user_country() -> str:
        return 'Mexico'

    result = await agent.run('What is the largest city in the user country?')
    assert result.output == snapshot(CityLocation(city='Mexico City', country='Mexico'))

    assert result.all_messages() == snapshot(
        [
            ModelRequest(
                parts=[
                    UserPromptPart(
                        content='What is the largest city in the user country?',
                        timestamp=IsDatetime(),
                    )
                ]
            ),
            ModelResponse(
                parts=[ToolCallPart(tool_name='get_user_country', args='{}', tool_call_id=IsStr())],
                usage=RequestUsage(input_tokens=66, output_tokens=12, details={'reasoning_tokens': 0}),
                model_name='gpt-4o-2024-08-06',
                timestamp=IsDatetime(),
                provider_name='openai',
                provider_request_id='resp_68477f0f220081a1a621d6bcdc7f31a50b8591d9001d2329',
            ),
            ModelRequest(
                parts=[
                    ToolReturnPart(
                        tool_name='get_user_country',
                        content='Mexico',
                        tool_call_id='call_tTAThu8l2S9hNky2krdwijGP',
                        timestamp=IsDatetime(),
                    )
                ]
            ),
            ModelResponse(
                parts=[TextPart(content='{"city":"Mexico City","country":"Mexico"}')],
                usage=RequestUsage(input_tokens=89, output_tokens=16, details={'reasoning_tokens': 0}),
                model_name='gpt-4o-2024-08-06',
                timestamp=IsDatetime(),
                provider_name='openai',
                provider_request_id='resp_68477f0fde708192989000a62809c6e5020197534e39cc1f',
            ),
        ]
    )


@pytest.mark.vcr()
async def test_native_output_multiple(allow_model_requests: None, openai_api_key: str):
    m = OpenAIResponsesModel('gpt-4o', provider=OpenAIProvider(api_key=openai_api_key))

    class CityLocation(BaseModel):
        city: str
        country: str

    class CountryLanguage(BaseModel):
        country: str
        language: str

    agent = Agent(m, output_type=NativeOutput([CityLocation, CountryLanguage]))

    @agent.tool_plain
    async def get_user_country() -> str:
        return 'Mexico'

    result = await agent.run('What is the largest city in the user country?')
    assert result.output == snapshot(CityLocation(city='Mexico City', country='Mexico'))

    assert result.all_messages() == snapshot(
        [
            ModelRequest(
                parts=[
                    UserPromptPart(
                        content='What is the largest city in the user country?',
                        timestamp=IsDatetime(),
                    )
                ]
            ),
            ModelResponse(
                parts=[ToolCallPart(tool_name='get_user_country', args='{}', tool_call_id=IsStr())],
                usage=RequestUsage(input_tokens=153, output_tokens=12, details={'reasoning_tokens': 0}),
                model_name='gpt-4o-2024-08-06',
                timestamp=IsDatetime(),
                provider_name='openai',
                provider_request_id='resp_68477f10f2d081a39b3438f413b3bafc0dd57d732903c563',
            ),
            ModelRequest(
                parts=[
                    ToolReturnPart(
                        tool_name='get_user_country',
                        content='Mexico',
                        tool_call_id='call_UaLahjOtaM2tTyYZLxTCbOaP',
                        timestamp=IsDatetime(),
                    )
                ]
            ),
            ModelResponse(
                parts=[
                    TextPart(
                        content='{"result":{"kind":"CityLocation","data":{"city":"Mexico City","country":"Mexico"}}}'
                    )
                ],
                usage=RequestUsage(input_tokens=176, output_tokens=26, details={'reasoning_tokens': 0}),
                model_name='gpt-4o-2024-08-06',
                timestamp=IsDatetime(),
                provider_name='openai',
                provider_request_id='resp_68477f119830819da162aa6e10552035061ad97e2eef7871',
            ),
        ]
    )


@pytest.mark.vcr()
async def test_prompted_output(allow_model_requests: None, openai_api_key: str):
    m = OpenAIResponsesModel('gpt-4o', provider=OpenAIProvider(api_key=openai_api_key))

    class CityLocation(BaseModel):
        city: str
        country: str

    agent = Agent(m, output_type=PromptedOutput(CityLocation))

    @agent.tool_plain
    async def get_user_country() -> str:
        return 'Mexico'

    result = await agent.run('What is the largest city in the user country?')
    assert result.output == snapshot(CityLocation(city='Mexico City', country='Mexico'))

    assert result.all_messages() == snapshot(
        [
            ModelRequest(
                parts=[
                    UserPromptPart(
                        content='What is the largest city in the user country?',
                        timestamp=IsDatetime(),
                    )
                ],
                instructions="""\
Always respond with a JSON object that's compatible with this schema:

{"properties": {"city": {"type": "string"}, "country": {"type": "string"}}, "required": ["city", "country"], "title": "CityLocation", "type": "object"}

Don't include any text or Markdown fencing before or after.\
""",
            ),
            ModelResponse(
                parts=[ToolCallPart(tool_name='get_user_country', args='{}', tool_call_id=IsStr())],
                usage=RequestUsage(input_tokens=107, output_tokens=12, details={'reasoning_tokens': 0}),
                model_name='gpt-4o-2024-08-06',
                timestamp=IsDatetime(),
                provider_name='openai',
                provider_request_id='resp_68482f12d63881a1830201ed101ecfbf02f8ef7f2fb42b50',
            ),
            ModelRequest(
                parts=[
                    ToolReturnPart(
                        tool_name='get_user_country',
                        content='Mexico',
                        tool_call_id='call_FrlL4M0CbAy8Dhv4VqF1Shom',
                        timestamp=IsDatetime(),
                    )
                ],
                instructions="""\
Always respond with a JSON object that's compatible with this schema:

{"properties": {"city": {"type": "string"}, "country": {"type": "string"}}, "required": ["city", "country"], "title": "CityLocation", "type": "object"}

Don't include any text or Markdown fencing before or after.\
""",
            ),
            ModelResponse(
                parts=[TextPart(content='{"city":"Mexico City","country":"Mexico"}')],
                usage=RequestUsage(input_tokens=130, output_tokens=12, details={'reasoning_tokens': 0}),
                model_name='gpt-4o-2024-08-06',
                timestamp=IsDatetime(),
                provider_name='openai',
                provider_request_id='resp_68482f1b556081918d64c9088a470bf0044fdb7d019d4115',
            ),
        ]
    )


@pytest.mark.vcr()
async def test_prompted_output_multiple(allow_model_requests: None, openai_api_key: str):
    m = OpenAIResponsesModel('gpt-4o', provider=OpenAIProvider(api_key=openai_api_key))

    class CityLocation(BaseModel):
        city: str
        country: str

    class CountryLanguage(BaseModel):
        country: str
        language: str

    agent = Agent(m, output_type=PromptedOutput([CityLocation, CountryLanguage]))

    @agent.tool_plain
    async def get_user_country() -> str:
        return 'Mexico'

    result = await agent.run('What is the largest city in the user country?')
    assert result.output == snapshot(CityLocation(city='Mexico City', country='Mexico'))

    assert result.all_messages() == snapshot(
        [
            ModelRequest(
                parts=[
                    UserPromptPart(
                        content='What is the largest city in the user country?',
                        timestamp=IsDatetime(),
                    )
                ],
                instructions="""\
Always respond with a JSON object that's compatible with this schema:

{"type": "object", "properties": {"result": {"anyOf": [{"type": "object", "properties": {"kind": {"type": "string", "const": "CityLocation"}, "data": {"properties": {"city": {"type": "string"}, "country": {"type": "string"}}, "required": ["city", "country"], "type": "object"}}, "required": ["kind", "data"], "additionalProperties": false, "title": "CityLocation"}, {"type": "object", "properties": {"kind": {"type": "string", "const": "CountryLanguage"}, "data": {"properties": {"country": {"type": "string"}, "language": {"type": "string"}}, "required": ["country", "language"], "type": "object"}}, "required": ["kind", "data"], "additionalProperties": false, "title": "CountryLanguage"}]}}, "required": ["result"], "additionalProperties": false}

Don't include any text or Markdown fencing before or after.\
""",
            ),
            ModelResponse(
                parts=[ToolCallPart(tool_name='get_user_country', args='{}', tool_call_id=IsStr())],
                usage=RequestUsage(input_tokens=283, output_tokens=12, details={'reasoning_tokens': 0}),
                model_name='gpt-4o-2024-08-06',
                timestamp=IsDatetime(),
                provider_name='openai',
                provider_request_id='resp_68482f1d38e081a1ac828acda978aa6b08e79646fe74d5ee',
            ),
            ModelRequest(
                parts=[
                    ToolReturnPart(
                        tool_name='get_user_country',
                        content='Mexico',
                        tool_call_id='call_my4OyoVXRT0m7bLWmsxcaCQI',
                        timestamp=IsDatetime(),
                    )
                ],
                instructions="""\
Always respond with a JSON object that's compatible with this schema:

{"type": "object", "properties": {"result": {"anyOf": [{"type": "object", "properties": {"kind": {"type": "string", "const": "CityLocation"}, "data": {"properties": {"city": {"type": "string"}, "country": {"type": "string"}}, "required": ["city", "country"], "type": "object"}}, "required": ["kind", "data"], "additionalProperties": false, "title": "CityLocation"}, {"type": "object", "properties": {"kind": {"type": "string", "const": "CountryLanguage"}, "data": {"properties": {"country": {"type": "string"}, "language": {"type": "string"}}, "required": ["country", "language"], "type": "object"}}, "required": ["kind", "data"], "additionalProperties": false, "title": "CountryLanguage"}]}}, "required": ["result"], "additionalProperties": false}

Don't include any text or Markdown fencing before or after.\
""",
            ),
            ModelResponse(
                parts=[
                    TextPart(
                        content='{"result":{"kind":"CityLocation","data":{"city":"Mexico City","country":"Mexico"}}}'
                    )
                ],
                usage=RequestUsage(input_tokens=306, output_tokens=22, details={'reasoning_tokens': 0}),
                model_name='gpt-4o-2024-08-06',
                timestamp=IsDatetime(),
                provider_name='openai',
                provider_request_id='resp_68482f28c1b081a1ae73cbbee012ee4906b4ab2d00d03024',
            ),
        ]
    )


@pytest.mark.vcr()
async def test_openai_responses_verbosity(allow_model_requests: None, openai_api_key: str):
    """Test that verbosity setting is properly passed to the OpenAI API"""
    # Following GPT-5 + verbosity documentation pattern
    provider = OpenAIProvider(
        api_key=openai_api_key,
        base_url='https://api.openai.com/v1',  # Explicitly set base URL
    )
    model = OpenAIResponsesModel('gpt-5', provider=provider)
    agent = Agent(model=model, model_settings=OpenAIResponsesModelSettings(openai_text_verbosity='low'))
    result = await agent.run('What is 2+2?')
    assert result.output == snapshot('4')


async def test_openai_responses_usage_without_tokens_details(allow_model_requests: None):
    c = response_message(
        [
            ResponseOutputMessage(
                id='123',
                content=cast(list[Content], [ResponseOutputText(text='4', type='output_text', annotations=[])]),
                role='assistant',
                status='completed',
                type='message',
            )
        ],
        # Intentionally use model_construct so that input_tokens_details and output_tokens_details will not be set.
        usage=ResponseUsage.model_construct(input_tokens=14, output_tokens=1, total_tokens=15),
    )
    mock_client = MockOpenAIResponses.create_mock(c)
    model = OpenAIResponsesModel('gpt-4o', provider=OpenAIProvider(openai_client=mock_client))

    agent = Agent(model=model)
    result = await agent.run('What is 2+2?')
    assert result.all_messages() == snapshot(
        [
            ModelRequest(
                parts=[
                    UserPromptPart(
                        content='What is 2+2?',
                        timestamp=IsDatetime(),
                    )
                ]
            ),
            ModelResponse(
                parts=[TextPart(content='4')],
                usage=RequestUsage(input_tokens=14, output_tokens=1, details={'reasoning_tokens': 0}),
                model_name='gpt-4o-123',
                timestamp=IsDatetime(),
                provider_name='openai',
                provider_request_id='123',
            ),
        ]
    )

    assert result.usage() == snapshot(
<<<<<<< HEAD
        RunUsage(
            input_tokens=14, output_tokens=9, details={'reasoning_tokens': 0}, requests=1, cost=Decimal('0.000125')
        )
=======
        RunUsage(input_tokens=14, output_tokens=1, details={'reasoning_tokens': 0}, requests=1)
>>>>>>> dd579578
    )<|MERGE_RESOLUTION|>--- conflicted
+++ resolved
@@ -1,11 +1,7 @@
 import json
 from dataclasses import replace
-<<<<<<< HEAD
 from decimal import Decimal
-from typing import Any
-=======
 from typing import Any, cast
->>>>>>> dd579578
 
 import pytest
 from inline_snapshot import snapshot
@@ -1128,11 +1124,7 @@
     )
 
     assert result.usage() == snapshot(
-<<<<<<< HEAD
         RunUsage(
             input_tokens=14, output_tokens=9, details={'reasoning_tokens': 0}, requests=1, cost=Decimal('0.000125')
         )
-=======
-        RunUsage(input_tokens=14, output_tokens=1, details={'reasoning_tokens': 0}, requests=1)
->>>>>>> dd579578
     )