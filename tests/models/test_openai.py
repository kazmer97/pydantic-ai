from __future__ import annotations as _annotations

import json
from collections.abc import Sequence
from dataclasses import dataclass, field
from datetime import datetime, timezone
from enum import Enum
from functools import cached_property
from typing import Annotated, Any, Callable, Literal, Union, cast

import httpx
import pytest
from dirty_equals import IsListOrTuple
from inline_snapshot import snapshot
from pydantic import AnyUrl, BaseModel, ConfigDict, Discriminator, Field, Tag
from typing_extensions import NotRequired, TypedDict

from pydantic_ai import Agent, ModelHTTPError, ModelRetry, UnexpectedModelBehavior
from pydantic_ai.builtin_tools import WebSearchTool
from pydantic_ai.messages import (
    AudioUrl,
    BinaryContent,
    DocumentUrl,
    FinalResultEvent,
    ImageUrl,
    ModelRequest,
    ModelResponse,
    PartDeltaEvent,
    PartStartEvent,
    RetryPromptPart,
    SystemPromptPart,
    TextPart,
    TextPartDelta,
    ThinkingPart,
    ThinkingPartDelta,
    ToolCallPart,
    ToolReturnPart,
    UserPromptPart,
)
from pydantic_ai.models import ModelRequestParameters
from pydantic_ai.output import NativeOutput, PromptedOutput, TextOutput, ToolOutput
from pydantic_ai.profiles import ModelProfile
from pydantic_ai.profiles._json_schema import InlineDefsJsonSchemaTransformer
from pydantic_ai.profiles.openai import OpenAIModelProfile, openai_model_profile
<<<<<<< HEAD
from pydantic_ai.providers.google_gla import GoogleGLAProvider
from pydantic_ai.result import RunUsage
=======
from pydantic_ai.result import Usage
>>>>>>> 57454023
from pydantic_ai.settings import ModelSettings
from pydantic_ai.tools import ToolDefinition

from ..conftest import IsDatetime, IsInstance, IsNow, IsStr, TestEnv, raise_if_exception, try_import
from .mock_async_stream import MockAsyncStream

with try_import() as imports_successful:
    from openai import NOT_GIVEN, APIStatusError, AsyncOpenAI
    from openai.types import chat
    from openai.types.chat.chat_completion import Choice, ChoiceLogprobs
    from openai.types.chat.chat_completion_chunk import (
        Choice as ChunkChoice,
        ChoiceDelta,
        ChoiceDeltaToolCall,
        ChoiceDeltaToolCallFunction,
    )
    from openai.types.chat.chat_completion_message import ChatCompletionMessage
    from openai.types.chat.chat_completion_message_tool_call import Function
    from openai.types.chat.chat_completion_token_logprob import ChatCompletionTokenLogprob
    from openai.types.completion_usage import CompletionUsage, PromptTokensDetails

    from pydantic_ai.models.google import GoogleModel
    from pydantic_ai.models.openai import (
        OpenAIModel,
        OpenAIModelSettings,
        OpenAIResponsesModel,
        OpenAIResponsesModelSettings,
        OpenAISystemPromptRole,
    )
    from pydantic_ai.profiles.openai import OpenAIJsonSchemaTransformer
    from pydantic_ai.providers.google import GoogleProvider
    from pydantic_ai.providers.openai import OpenAIProvider

    # note: we use Union here so that casting works with Python 3.9
    MockChatCompletion = Union[chat.ChatCompletion, Exception]
    MockChatCompletionChunk = Union[chat.ChatCompletionChunk, Exception]

pytestmark = [
    pytest.mark.skipif(not imports_successful(), reason='openai not installed'),
    pytest.mark.anyio,
    pytest.mark.vcr,
]


def test_init():
    m = OpenAIModel('gpt-4o', provider=OpenAIProvider(api_key='foobar'))
    assert m.base_url == 'https://api.openai.com/v1/'
    assert m.client.api_key == 'foobar'
    assert m.model_name == 'gpt-4o'


@dataclass
class MockOpenAI:
    completions: MockChatCompletion | Sequence[MockChatCompletion] | None = None
    stream: Sequence[MockChatCompletionChunk] | Sequence[Sequence[MockChatCompletionChunk]] | None = None
    index: int = 0
    chat_completion_kwargs: list[dict[str, Any]] = field(default_factory=list)

    @cached_property
    def chat(self) -> Any:
        chat_completions = type('Completions', (), {'create': self.chat_completions_create})
        return type('Chat', (), {'completions': chat_completions})

    @classmethod
    def create_mock(cls, completions: MockChatCompletion | Sequence[MockChatCompletion]) -> AsyncOpenAI:
        return cast(AsyncOpenAI, cls(completions=completions))

    @classmethod
    def create_mock_stream(
        cls,
        stream: Sequence[MockChatCompletionChunk] | Sequence[Sequence[MockChatCompletionChunk]],
    ) -> AsyncOpenAI:
        return cast(AsyncOpenAI, cls(stream=stream))

    async def chat_completions_create(  # pragma: lax no cover
        self, *_args: Any, stream: bool = False, **kwargs: Any
    ) -> chat.ChatCompletion | MockAsyncStream[MockChatCompletionChunk]:
        self.chat_completion_kwargs.append({k: v for k, v in kwargs.items() if v is not NOT_GIVEN})

        if stream:
            assert self.stream is not None, 'you can only used `stream=True` if `stream` is provided'
            if isinstance(self.stream[0], Sequence):
                response = MockAsyncStream(iter(cast(list[MockChatCompletionChunk], self.stream[self.index])))
            else:
                response = MockAsyncStream(iter(cast(list[MockChatCompletionChunk], self.stream)))
        else:
            assert self.completions is not None, 'you can only used `stream=False` if `completions` are provided'
            if isinstance(self.completions, Sequence):
                raise_if_exception(self.completions[self.index])
                response = cast(chat.ChatCompletion, self.completions[self.index])
            else:
                raise_if_exception(self.completions)
                response = cast(chat.ChatCompletion, self.completions)
        self.index += 1
        return response


def get_mock_chat_completion_kwargs(async_open_ai: AsyncOpenAI) -> list[dict[str, Any]]:
    if isinstance(async_open_ai, MockOpenAI):
        return async_open_ai.chat_completion_kwargs
    else:  # pragma: no cover
        raise RuntimeError('Not a MockOpenAI instance')


def completion_message(
    message: ChatCompletionMessage, *, usage: CompletionUsage | None = None, logprobs: ChoiceLogprobs | None = None
) -> chat.ChatCompletion:
    choices = [Choice(finish_reason='stop', index=0, message=message)]
    if logprobs:
        choices = [Choice(finish_reason='stop', index=0, message=message, logprobs=logprobs)]
    return chat.ChatCompletion(
        id='123',
        choices=choices,
        created=1704067200,  # 2024-01-01
        model='gpt-4o-123',
        object='chat.completion',
        usage=usage,
    )


async def test_request_simple_success(allow_model_requests: None):
    c = completion_message(
        ChatCompletionMessage(content='world', role='assistant'),
    )
    mock_client = MockOpenAI.create_mock(c)
    m = OpenAIModel('gpt-4o', provider=OpenAIProvider(openai_client=mock_client))
    agent = Agent(m)

    result = await agent.run('hello')
    assert result.output == 'world'
    assert result.usage() == snapshot(RunUsage(requests=1))

    # reset the index so we get the same response again
    mock_client.index = 0  # type: ignore

    result = await agent.run('hello', message_history=result.new_messages())
    assert result.output == 'world'
    assert result.usage() == snapshot(RunUsage(requests=1))
    assert result.all_messages() == snapshot(
        [
            ModelRequest(parts=[UserPromptPart(content='hello', timestamp=IsNow(tz=timezone.utc))]),
            ModelResponse(
                parts=[TextPart(content='world')],
                usage=RunUsage(requests=1),
                model_name='gpt-4o-123',
                timestamp=datetime(2024, 1, 1, 0, 0, tzinfo=timezone.utc),
                provider_request_id='123',
            ),
            ModelRequest(parts=[UserPromptPart(content='hello', timestamp=IsNow(tz=timezone.utc))]),
            ModelResponse(
                parts=[TextPart(content='world')],
                usage=RunUsage(requests=1),
                model_name='gpt-4o-123',
                timestamp=datetime(2024, 1, 1, 0, 0, tzinfo=timezone.utc),
                provider_request_id='123',
            ),
        ]
    )
    assert get_mock_chat_completion_kwargs(mock_client) == [
        {
            'messages': [{'content': 'hello', 'role': 'user'}],
            'model': 'gpt-4o',
            'extra_headers': {'User-Agent': IsStr(regex=r'pydantic-ai\/.*')},
            'extra_body': None,
        },
        {
            'messages': [
                {'content': 'hello', 'role': 'user'},
                {'content': 'world', 'role': 'assistant'},
                {'content': 'hello', 'role': 'user'},
            ],
            'model': 'gpt-4o',
            'extra_headers': {'User-Agent': IsStr(regex=r'pydantic-ai\/.*')},
            'extra_body': None,
        },
    ]


async def test_request_simple_usage(allow_model_requests: None):
    c = completion_message(
        ChatCompletionMessage(content='world', role='assistant'),
        usage=CompletionUsage(completion_tokens=1, prompt_tokens=2, total_tokens=3),
    )
    mock_client = MockOpenAI.create_mock(c)
    m = OpenAIModel('gpt-4o', provider=OpenAIProvider(openai_client=mock_client))
    agent = Agent(m)

    result = await agent.run('Hello')
    assert result.output == 'world'
    assert result.usage() == snapshot(RunUsage(requests=1, input_tokens=2, output_tokens=1, total_tokens=3))


async def test_request_structured_response(allow_model_requests: None):
    c = completion_message(
        ChatCompletionMessage(
            content=None,
            role='assistant',
            tool_calls=[
                chat.ChatCompletionMessageToolCall(
                    id='123',
                    function=Function(arguments='{"response": [1, 2, 123]}', name='final_result'),
                    type='function',
                )
            ],
        )
    )
    mock_client = MockOpenAI.create_mock(c)
    m = OpenAIModel('gpt-4o', provider=OpenAIProvider(openai_client=mock_client))
    agent = Agent(m, output_type=list[int])

    result = await agent.run('Hello')
    assert result.output == [1, 2, 123]
    assert result.all_messages() == snapshot(
        [
            ModelRequest(parts=[UserPromptPart(content='Hello', timestamp=IsNow(tz=timezone.utc))]),
            ModelResponse(
                parts=[
                    ToolCallPart(
                        tool_name='final_result',
                        args='{"response": [1, 2, 123]}',
                        tool_call_id='123',
                    )
                ],
                usage=RunUsage(requests=1),
                model_name='gpt-4o-123',
                timestamp=datetime(2024, 1, 1, tzinfo=timezone.utc),
                provider_request_id='123',
            ),
            ModelRequest(
                parts=[
                    ToolReturnPart(
                        tool_name='final_result',
                        content='Final result processed.',
                        tool_call_id='123',
                        timestamp=IsNow(tz=timezone.utc),
                    )
                ]
            ),
        ]
    )


async def test_request_tool_call(allow_model_requests: None):
    responses = [
        completion_message(
            ChatCompletionMessage(
                content=None,
                role='assistant',
                tool_calls=[
                    chat.ChatCompletionMessageToolCall(
                        id='1',
                        function=Function(arguments='{"loc_name": "San Fransisco"}', name='get_location'),
                        type='function',
                    )
                ],
            ),
            usage=CompletionUsage(
                completion_tokens=1,
                prompt_tokens=2,
                total_tokens=3,
                prompt_tokens_details=PromptTokensDetails(cached_tokens=1),
            ),
        ),
        completion_message(
            ChatCompletionMessage(
                content=None,
                role='assistant',
                tool_calls=[
                    chat.ChatCompletionMessageToolCall(
                        id='2',
                        function=Function(arguments='{"loc_name": "London"}', name='get_location'),
                        type='function',
                    )
                ],
            ),
            usage=CompletionUsage(
                completion_tokens=2,
                prompt_tokens=3,
                total_tokens=6,
                prompt_tokens_details=PromptTokensDetails(cached_tokens=2),
            ),
        ),
        completion_message(ChatCompletionMessage(content='final response', role='assistant')),
    ]
    mock_client = MockOpenAI.create_mock(responses)
    m = OpenAIModel('gpt-4o', provider=OpenAIProvider(openai_client=mock_client))
    agent = Agent(m, system_prompt='this is the system prompt')

    @agent.tool_plain
    async def get_location(loc_name: str) -> str:
        if loc_name == 'London':
            return json.dumps({'lat': 51, 'lng': 0})
        else:
            raise ModelRetry('Wrong location, please try again')

    result = await agent.run('Hello')
    assert result.output == 'final response'
    assert result.all_messages() == snapshot(
        [
            ModelRequest(
                parts=[
                    SystemPromptPart(content='this is the system prompt', timestamp=IsNow(tz=timezone.utc)),
                    UserPromptPart(content='Hello', timestamp=IsNow(tz=timezone.utc)),
                ]
            ),
            ModelResponse(
                parts=[
                    ToolCallPart(
                        tool_name='get_location',
                        args='{"loc_name": "San Fransisco"}',
                        tool_call_id='1',
                    )
                ],
                usage=RunUsage(
                    requests=1, input_tokens=2, output_tokens=1, total_tokens=3, details={'cached_tokens': 1}
                ),
                model_name='gpt-4o-123',
                timestamp=datetime(2024, 1, 1, tzinfo=timezone.utc),
                provider_request_id='123',
            ),
            ModelRequest(
                parts=[
                    RetryPromptPart(
                        content='Wrong location, please try again',
                        tool_name='get_location',
                        tool_call_id='1',
                        timestamp=IsNow(tz=timezone.utc),
                    )
                ]
            ),
            ModelResponse(
                parts=[
                    ToolCallPart(
                        tool_name='get_location',
                        args='{"loc_name": "London"}',
                        tool_call_id='2',
                    )
                ],
                usage=RunUsage(
                    requests=1, input_tokens=3, output_tokens=2, total_tokens=6, details={'cached_tokens': 2}
                ),
                model_name='gpt-4o-123',
                timestamp=datetime(2024, 1, 1, tzinfo=timezone.utc),
                provider_request_id='123',
            ),
            ModelRequest(
                parts=[
                    ToolReturnPart(
                        tool_name='get_location',
                        content='{"lat": 51, "lng": 0}',
                        tool_call_id='2',
                        timestamp=IsNow(tz=timezone.utc),
                    )
                ]
            ),
            ModelResponse(
                parts=[TextPart(content='final response')],
                usage=RunUsage(requests=1),
                model_name='gpt-4o-123',
                timestamp=datetime(2024, 1, 1, tzinfo=timezone.utc),
                provider_request_id='123',
            ),
        ]
    )
    assert result.usage() == snapshot(
        RunUsage(
            requests=3,
            input_tokens=5,
            output_tokens=3,
            total_tokens=9,
            details={'cached_tokens': 3},
        )
    )


FinishReason = Literal['stop', 'length', 'tool_calls', 'content_filter', 'function_call']


def chunk(delta: list[ChoiceDelta], finish_reason: FinishReason | None = None) -> chat.ChatCompletionChunk:
    return chat.ChatCompletionChunk(
        id='x',
        choices=[
            ChunkChoice(index=index, delta=delta, finish_reason=finish_reason) for index, delta in enumerate(delta)
        ],
        created=1704067200,  # 2024-01-01
        model='gpt-4o',
        object='chat.completion.chunk',
        usage=CompletionUsage(completion_tokens=1, prompt_tokens=2, total_tokens=3),
    )


def text_chunk(text: str, finish_reason: FinishReason | None = None) -> chat.ChatCompletionChunk:
    return chunk([ChoiceDelta(content=text, role='assistant')], finish_reason=finish_reason)


async def test_stream_text(allow_model_requests: None):
    stream = [text_chunk('hello '), text_chunk('world'), chunk([])]
    mock_client = MockOpenAI.create_mock_stream(stream)
    m = OpenAIModel('gpt-4o', provider=OpenAIProvider(openai_client=mock_client))
    agent = Agent(m)

    async with agent.run_stream('') as result:
        assert not result.is_complete
        assert [c async for c in result.stream_text(debounce_by=None)] == snapshot(['hello ', 'hello world'])
        assert result.is_complete
        assert result.usage() == snapshot(RunUsage(requests=4, input_tokens=6, output_tokens=3, total_tokens=9))


async def test_stream_text_finish_reason(allow_model_requests: None):
    stream = [
        text_chunk('hello '),
        text_chunk('world'),
        text_chunk('.', finish_reason='stop'),
    ]
    mock_client = MockOpenAI.create_mock_stream(stream)
    m = OpenAIModel('gpt-4o', provider=OpenAIProvider(openai_client=mock_client))
    agent = Agent(m)

    async with agent.run_stream('') as result:
        assert not result.is_complete
        assert [c async for c in result.stream_text(debounce_by=None)] == snapshot(
            ['hello ', 'hello world', 'hello world.']
        )
        assert result.is_complete


def struc_chunk(
    tool_name: str | None, tool_arguments: str | None, finish_reason: FinishReason | None = None
) -> chat.ChatCompletionChunk:
    return chunk(
        [
            ChoiceDelta(
                tool_calls=[
                    ChoiceDeltaToolCall(
                        index=0, function=ChoiceDeltaToolCallFunction(name=tool_name, arguments=tool_arguments)
                    )
                ]
            ),
        ],
        finish_reason=finish_reason,
    )


class MyTypedDict(TypedDict, total=False):
    first: str
    second: str


async def test_stream_structured(allow_model_requests: None):
    stream = [
        chunk([ChoiceDelta()]),
        chunk([ChoiceDelta(tool_calls=[])]),
        chunk([ChoiceDelta(tool_calls=[ChoiceDeltaToolCall(index=0, function=None)])]),
        chunk([ChoiceDelta(tool_calls=[ChoiceDeltaToolCall(index=0, function=None)])]),
        struc_chunk('final_result', None),
        chunk([ChoiceDelta(tool_calls=[ChoiceDeltaToolCall(index=0, function=None)])]),
        struc_chunk(None, '{"first": "One'),
        struc_chunk(None, '", "second": "Two"'),
        struc_chunk(None, '}'),
        chunk([]),
    ]
    mock_client = MockOpenAI.create_mock_stream(stream)
    m = OpenAIModel('gpt-4o', provider=OpenAIProvider(openai_client=mock_client))
    agent = Agent(m, output_type=MyTypedDict)

    async with agent.run_stream('') as result:
        assert not result.is_complete
        assert [dict(c) async for c in result.stream(debounce_by=None)] == snapshot(
            [
                {},
                {'first': 'One'},
                {'first': 'One', 'second': 'Two'},
                {'first': 'One', 'second': 'Two'},
                {'first': 'One', 'second': 'Two'},
            ]
        )
        assert result.is_complete
        assert result.usage() == snapshot(RunUsage(requests=11, input_tokens=20, output_tokens=10, total_tokens=30))
        # double check usage matches stream count
        assert result.usage().response_tokens == len(stream)


async def test_stream_structured_finish_reason(allow_model_requests: None):
    stream = [
        struc_chunk('final_result', None),
        struc_chunk(None, '{"first": "One'),
        struc_chunk(None, '", "second": "Two"'),
        struc_chunk(None, '}'),
        struc_chunk(None, None, finish_reason='stop'),
    ]
    mock_client = MockOpenAI.create_mock_stream(stream)
    m = OpenAIModel('gpt-4o', provider=OpenAIProvider(openai_client=mock_client))
    agent = Agent(m, output_type=MyTypedDict)

    async with agent.run_stream('') as result:
        assert not result.is_complete
        assert [dict(c) async for c in result.stream(debounce_by=None)] == snapshot(
            [
                {'first': 'One'},
                {'first': 'One', 'second': 'Two'},
                {'first': 'One', 'second': 'Two'},
                {'first': 'One', 'second': 'Two'},
                {'first': 'One', 'second': 'Two'},
            ]
        )
        assert result.is_complete


async def test_stream_native_output(allow_model_requests: None):
    stream = [
        chunk([]),
        text_chunk('{"first": "One'),
        text_chunk('", "second": "Two"'),
        text_chunk('}'),
        chunk([]),
    ]
    mock_client = MockOpenAI.create_mock_stream(stream)
    m = OpenAIModel('gpt-4o', provider=OpenAIProvider(openai_client=mock_client))
    agent = Agent(m, output_type=NativeOutput(MyTypedDict))

    async with agent.run_stream('') as result:
        assert not result.is_complete
        assert [dict(c) async for c in result.stream(debounce_by=None)] == snapshot(
            [
                {'first': 'One'},
                {'first': 'One', 'second': 'Two'},
                {'first': 'One', 'second': 'Two'},
                {'first': 'One', 'second': 'Two'},
            ]
        )
        assert result.is_complete


async def test_stream_tool_call_with_empty_text(allow_model_requests: None):
    stream = [
        chunk(
            [
                ChoiceDelta(
                    content='',  # Ollama will include an empty text delta even when it's going to call a tool
                    tool_calls=[
                        ChoiceDeltaToolCall(
                            index=0, function=ChoiceDeltaToolCallFunction(name='final_result', arguments=None)
                        )
                    ],
                ),
            ]
        ),
        struc_chunk(None, '{"first": "One'),
        struc_chunk(None, '", "second": "Two"'),
        struc_chunk(None, '}'),
        chunk([]),
    ]
    mock_client = MockOpenAI.create_mock_stream(stream)
    m = OpenAIModel('gpt-4o', provider=OpenAIProvider(openai_client=mock_client))
    agent = Agent(m, output_type=[str, MyTypedDict])

    async with agent.run_stream('') as result:
        assert not result.is_complete
        assert [c async for c in result.stream(debounce_by=None)] == snapshot(
            [
                {'first': 'One'},
                {'first': 'One', 'second': 'Two'},
                {'first': 'One', 'second': 'Two'},
                {'first': 'One', 'second': 'Two'},
            ]
        )
    assert await result.get_output() == snapshot({'first': 'One', 'second': 'Two'})


async def test_stream_text_empty_think_tag_and_text_before_tool_call(allow_model_requests: None):
    # Ollama + Qwen3 will emit `<think>\n</think>\n\n` ahead of tool calls,
    # which we don't want to end up treating as a final result.
    stream = [
        text_chunk('<think>'),
        text_chunk('\n'),
        text_chunk('</think>'),
        text_chunk('\n\n'),
        struc_chunk('final_result', None),
        struc_chunk(None, '{"first": "One'),
        struc_chunk(None, '", "second": "Two"'),
        struc_chunk(None, '}'),
        chunk([]),
    ]
    mock_client = MockOpenAI.create_mock_stream(stream)
    m = OpenAIModel('gpt-4o', provider=OpenAIProvider(openai_client=mock_client))
    agent = Agent(m, output_type=[str, MyTypedDict])

    async with agent.run_stream('') as result:
        assert not result.is_complete
        assert [c async for c in result.stream(debounce_by=None)] == snapshot(
            [
                {},
                {'first': 'One'},
                {'first': 'One', 'second': 'Two'},
                {'first': 'One', 'second': 'Two'},
                {'first': 'One', 'second': 'Two'},
            ]
        )
    assert await result.get_output() == snapshot({'first': 'One', 'second': 'Two'})


async def test_no_content(allow_model_requests: None):
    stream = [chunk([ChoiceDelta()]), chunk([ChoiceDelta()])]
    mock_client = MockOpenAI.create_mock_stream(stream)
    m = OpenAIModel('gpt-4o', provider=OpenAIProvider(openai_client=mock_client))
    agent = Agent(m, output_type=MyTypedDict)

    with pytest.raises(UnexpectedModelBehavior, match='Received empty model response'):
        async with agent.run_stream(''):
            pass


async def test_no_delta(allow_model_requests: None):
    stream = [
        chunk([]),
        text_chunk('hello '),
        text_chunk('world'),
    ]
    mock_client = MockOpenAI.create_mock_stream(stream)
    m = OpenAIModel('gpt-4o', provider=OpenAIProvider(openai_client=mock_client))
    agent = Agent(m)

    async with agent.run_stream('') as result:
        assert not result.is_complete
        assert [c async for c in result.stream_text(debounce_by=None)] == snapshot(['hello ', 'hello world'])
        assert result.is_complete
        assert result.usage() == snapshot(RunUsage(requests=4, input_tokens=6, output_tokens=3, total_tokens=9))


@pytest.mark.parametrize('system_prompt_role', ['system', 'developer', 'user', None])
async def test_system_prompt_role(
    allow_model_requests: None, system_prompt_role: OpenAISystemPromptRole | None
) -> None:
    """Testing the system prompt role for OpenAI models is properly set / inferred."""

    c = completion_message(ChatCompletionMessage(content='world', role='assistant'))
    mock_client = MockOpenAI.create_mock(c)
    m = OpenAIModel('gpt-4o', system_prompt_role=system_prompt_role, provider=OpenAIProvider(openai_client=mock_client))
    assert m.system_prompt_role == system_prompt_role

    agent = Agent(m, system_prompt='some instructions')
    result = await agent.run('hello')
    assert result.output == 'world'

    assert get_mock_chat_completion_kwargs(mock_client) == [
        {
            'messages': [
                {'content': 'some instructions', 'role': system_prompt_role or 'system'},
                {'content': 'hello', 'role': 'user'},
            ],
            'model': 'gpt-4o',
            'extra_headers': {'User-Agent': IsStr(regex=r'pydantic-ai\/.*')},
            'extra_body': None,
        }
    ]


@pytest.mark.parametrize('system_prompt_role', ['system', 'developer'])
async def test_openai_o1_mini_system_role(
    allow_model_requests: None,
    system_prompt_role: Literal['system', 'developer'],
    openai_api_key: str,
) -> None:
    model = OpenAIModel(
        'o1-mini', provider=OpenAIProvider(api_key=openai_api_key), system_prompt_role=system_prompt_role
    )
    agent = Agent(model=model, system_prompt='You are a helpful assistant.')

    with pytest.raises(ModelHTTPError, match=r".*Unsupported value: 'messages\[0\]\.role' does not support.*"):
        await agent.run('Hello')


@pytest.mark.parametrize('parallel_tool_calls', [True, False])
async def test_parallel_tool_calls(allow_model_requests: None, parallel_tool_calls: bool) -> None:
    c = completion_message(
        ChatCompletionMessage(
            content=None,
            role='assistant',
            tool_calls=[
                chat.ChatCompletionMessageToolCall(
                    id='123',
                    function=Function(arguments='{"response": [1, 2, 3]}', name='final_result'),
                    type='function',
                )
            ],
        )
    )
    mock_client = MockOpenAI.create_mock(c)
    m = OpenAIModel('gpt-4o', provider=OpenAIProvider(openai_client=mock_client))
    agent = Agent(m, output_type=list[int], model_settings=ModelSettings(parallel_tool_calls=parallel_tool_calls))

    await agent.run('Hello')
    assert get_mock_chat_completion_kwargs(mock_client)[0]['parallel_tool_calls'] == parallel_tool_calls


async def test_image_url_input(allow_model_requests: None):
    c = completion_message(ChatCompletionMessage(content='world', role='assistant'))
    mock_client = MockOpenAI.create_mock(c)
    m = OpenAIModel('gpt-4o', provider=OpenAIProvider(openai_client=mock_client))
    agent = Agent(m)

    result = await agent.run(
        [
            'hello',
            ImageUrl(url='https://t3.ftcdn.net/jpg/00/85/79/92/360_F_85799278_0BBGV9OAdQDTLnKwAPBCcg1J7QtiieJY.jpg'),
        ]
    )
    assert result.output == 'world'
    assert get_mock_chat_completion_kwargs(mock_client) == snapshot(
        [
            {
                'model': 'gpt-4o',
                'messages': [
                    {
                        'role': 'user',
                        'content': [
                            {'text': 'hello', 'type': 'text'},
                            {
                                'image_url': {
                                    'url': 'https://t3.ftcdn.net/jpg/00/85/79/92/360_F_85799278_0BBGV9OAdQDTLnKwAPBCcg1J7QtiieJY.jpg'
                                },
                                'type': 'image_url',
                            },
                        ],
                    }
                ],
                'extra_headers': {'User-Agent': IsStr(regex=r'pydantic-ai\/.*')},
                'extra_body': None,
            }
        ]
    )


@pytest.mark.vcr()
async def test_openai_audio_url_input(allow_model_requests: None, openai_api_key: str):
    m = OpenAIModel('gpt-4o-audio-preview', provider=OpenAIProvider(api_key=openai_api_key))
    agent = Agent(m)

    result = await agent.run(['Hello', AudioUrl(url='https://cdn.openai.com/API/docs/audio/alloy.wav')])
    assert result.output == snapshot(
        'Yes, the phenomenon of the sun rising in the east and setting in the west is due to the rotation of the Earth. The Earth rotates on its axis from west to east, making the sun appear to rise on the eastern horizon and set in the west. This is a daily occurrence and has been a fundamental aspect of human observation and timekeeping throughout history.'
    )


@pytest.mark.vcr()
async def test_document_url_input(allow_model_requests: None, openai_api_key: str):
    m = OpenAIModel('gpt-4o', provider=OpenAIProvider(api_key=openai_api_key))
    agent = Agent(m)

    document_url = DocumentUrl(url='https://www.w3.org/WAI/ER/tests/xhtml/testfiles/resources/pdf/dummy.pdf')

    result = await agent.run(['What is the main content on this document?', document_url])
    assert result.output == snapshot('The document contains the text "Dummy PDF file" on its single page.')


@pytest.mark.vcr()
async def test_image_url_tool_response(allow_model_requests: None, openai_api_key: str):
    m = OpenAIModel('gpt-4o', provider=OpenAIProvider(api_key=openai_api_key))
    agent = Agent(m)

    @agent.tool_plain
    async def get_image() -> ImageUrl:
        return ImageUrl(url='https://t3.ftcdn.net/jpg/00/85/79/92/360_F_85799278_0BBGV9OAdQDTLnKwAPBCcg1J7QtiieJY.jpg')

    result = await agent.run(['What food is in the image you can get from the get_image tool?'])
    assert result.all_messages() == snapshot(
        [
            ModelRequest(
                parts=[
                    UserPromptPart(
                        content=['What food is in the image you can get from the get_image tool?'],
                        timestamp=IsDatetime(),
                    )
                ]
            ),
            ModelResponse(
                parts=[ToolCallPart(tool_name='get_image', args='{}', tool_call_id='call_4hrT4QP9jfojtK69vGiFCFjG')],
                usage=RunUsage(
                    requests=1,
                    input_tokens=46,
                    output_tokens=11,
                    total_tokens=57,
                    details={
                        'accepted_prediction_tokens': 0,
                        'audio_tokens': 0,
                        'reasoning_tokens': 0,
                        'rejected_prediction_tokens': 0,
                        'cached_tokens': 0,
                    },
                ),
                model_name='gpt-4o-2024-08-06',
                timestamp=IsDatetime(),
                provider_request_id='chatcmpl-BRmTHlrARTzAHK1na9s80xDlQGYPX',
            ),
            ModelRequest(
                parts=[
                    ToolReturnPart(
                        tool_name='get_image',
                        content='See file bd38f5',
                        tool_call_id='call_4hrT4QP9jfojtK69vGiFCFjG',
                        timestamp=IsDatetime(),
                    ),
                    UserPromptPart(
                        content=[
                            'This is file bd38f5:',
                            ImageUrl(
                                url='https://t3.ftcdn.net/jpg/00/85/79/92/360_F_85799278_0BBGV9OAdQDTLnKwAPBCcg1J7QtiieJY.jpg'
                            ),
                        ],
                        timestamp=IsDatetime(),
                    ),
                ]
            ),
            ModelResponse(
                parts=[TextPart(content='The image shows a potato.')],
                usage=RunUsage(
                    requests=1,
                    input_tokens=503,
                    output_tokens=8,
                    total_tokens=511,
                    details={
                        'accepted_prediction_tokens': 0,
                        'audio_tokens': 0,
                        'reasoning_tokens': 0,
                        'rejected_prediction_tokens': 0,
                        'cached_tokens': 0,
                    },
                ),
                model_name='gpt-4o-2024-08-06',
                timestamp=IsDatetime(),
                provider_request_id='chatcmpl-BRmTI0Y2zmkGw27kLarhsmiFQTGxR',
            ),
        ]
    )


@pytest.mark.vcr()
async def test_image_as_binary_content_tool_response(
    allow_model_requests: None, image_content: BinaryContent, openai_api_key: str
):
    m = OpenAIModel('gpt-4o', provider=OpenAIProvider(api_key=openai_api_key))
    agent = Agent(m)

    @agent.tool_plain
    async def get_image() -> BinaryContent:
        return image_content

    result = await agent.run(['What fruit is in the image you can get from the get_image tool?'])
    assert result.all_messages() == snapshot(
        [
            ModelRequest(
                parts=[
                    UserPromptPart(
                        content=['What fruit is in the image you can get from the get_image tool?'],
                        timestamp=IsDatetime(),
                    )
                ]
            ),
            ModelResponse(
                parts=[ToolCallPart(tool_name='get_image', args='{}', tool_call_id='call_Btn0GIzGr4ugNlLmkQghQUMY')],
                usage=RunUsage(
                    requests=1,
                    input_tokens=46,
                    output_tokens=11,
                    total_tokens=57,
                    details={
                        'accepted_prediction_tokens': 0,
                        'audio_tokens': 0,
                        'reasoning_tokens': 0,
                        'rejected_prediction_tokens': 0,
                        'cached_tokens': 0,
                    },
                ),
                model_name='gpt-4o-2024-08-06',
                timestamp=IsDatetime(),
                provider_request_id='chatcmpl-BRlkLhPc87BdohVobEJJCGq3rUAG2',
            ),
            ModelRequest(
                parts=[
                    ToolReturnPart(
                        tool_name='get_image',
                        content='See file 1c8566',
                        tool_call_id='call_Btn0GIzGr4ugNlLmkQghQUMY',
                        timestamp=IsDatetime(),
                    ),
                    UserPromptPart(
                        content=[
                            'This is file 1c8566:',
                            image_content,
                        ],
                        timestamp=IsDatetime(),
                    ),
                ]
            ),
            ModelResponse(
                parts=[TextPart(content='The image shows a kiwi fruit.')],
                usage=RunUsage(
                    requests=1,
                    input_tokens=1185,
                    output_tokens=9,
                    total_tokens=1194,
                    details={
                        'accepted_prediction_tokens': 0,
                        'audio_tokens': 0,
                        'reasoning_tokens': 0,
                        'rejected_prediction_tokens': 0,
                        'cached_tokens': 0,
                    },
                ),
                model_name='gpt-4o-2024-08-06',
                timestamp=IsDatetime(),
                provider_request_id='chatcmpl-BRlkORPA5rXMV3uzcOcgK4eQFKCVW',
            ),
        ]
    )


@pytest.mark.vcr()
async def test_image_as_binary_content_input(
    allow_model_requests: None, image_content: BinaryContent, openai_api_key: str
):
    m = OpenAIModel('gpt-4o', provider=OpenAIProvider(api_key=openai_api_key))
    agent = Agent(m)

    result = await agent.run(['What fruit is in the image?', image_content])
    assert result.output == snapshot('The fruit in the image is a kiwi.')


async def test_audio_as_binary_content_input(
    allow_model_requests: None, audio_content: BinaryContent, openai_api_key: str
):
    m = OpenAIModel('gpt-4o-audio-preview', provider=OpenAIProvider(api_key=openai_api_key))
    agent = Agent(m)

    result = await agent.run(['Whose name is mentioned in the audio?', audio_content])
    assert result.output == snapshot('The name mentioned in the audio is Marcelo.')


@pytest.mark.vcr()
async def test_document_as_binary_content_input(
    allow_model_requests: None, document_content: BinaryContent, openai_api_key: str
):
    m = OpenAIModel('gpt-4o', provider=OpenAIProvider(api_key=openai_api_key))
    agent = Agent(m)

    result = await agent.run(['What is the main content on this document?', document_content])
    assert result.output == snapshot('The main content of the document is "Dummy PDF file."')


def test_model_status_error(allow_model_requests: None) -> None:
    mock_client = MockOpenAI.create_mock(
        APIStatusError(
            'test error',
            response=httpx.Response(status_code=500, request=httpx.Request('POST', 'https://example.com/v1')),
            body={'error': 'test error'},
        )
    )
    m = OpenAIModel('gpt-4o', provider=OpenAIProvider(openai_client=mock_client))
    agent = Agent(m)
    with pytest.raises(ModelHTTPError) as exc_info:
        agent.run_sync('hello')
    assert str(exc_info.value) == snapshot("status_code: 500, model_name: gpt-4o, body: {'error': 'test error'}")


@pytest.mark.parametrize('model_name', ['o3-mini', 'gpt-4o-mini', 'gpt-4.5-preview'])
async def test_max_completion_tokens(allow_model_requests: None, model_name: str, openai_api_key: str):
    m = OpenAIModel(model_name, provider=OpenAIProvider(api_key=openai_api_key))
    agent = Agent(m, model_settings=ModelSettings(max_tokens=100))

    result = await agent.run('hello')
    assert result.output == IsStr()


async def test_multiple_agent_tool_calls(allow_model_requests: None, gemini_api_key: str, openai_api_key: str):
    gemini_model = GoogleModel('gemini-2.0-flash-exp', provider=GoogleProvider(api_key=gemini_api_key))
    openai_model = OpenAIModel('gpt-4o-mini', provider=OpenAIProvider(api_key=openai_api_key))

    agent = Agent(model=gemini_model)

    @agent.tool_plain
    async def get_capital(country: str) -> str:
        """Get the capital of a country.

        Args:
            country: The country name.
        """
        if country == 'France':
            return 'Paris'
        elif country == 'England':
            return 'London'
        else:
            raise ValueError(f'Country {country} not supported.')  # pragma: no cover

    result = await agent.run('What is the capital of France?')
    assert result.output == snapshot('The capital of France is Paris.\n')

    result = await agent.run(
        'What is the capital of England?', model=openai_model, message_history=result.all_messages()
    )
    assert result.output == snapshot('The capital of England is London.')


@pytest.mark.vcr()
async def test_extra_headers(allow_model_requests: None, openai_api_key: str):
    # This test doesn't do anything, it's just here to ensure that calls with `extra_headers` don't cause errors, including type.
    m = OpenAIModel('gpt-4o', provider=OpenAIProvider(api_key=openai_api_key))
    agent = Agent(m, model_settings=OpenAIModelSettings(extra_headers={'Extra-Header-Key': 'Extra-Header-Value'}))
    await agent.run('hello')


@pytest.mark.vcr()
async def test_user_id(allow_model_requests: None, openai_api_key: str):
    # This test doesn't do anything, it's just here to ensure that calls with `user` don't cause errors, including type.
    # Since we use VCR, creating tests with an `httpx.Transport` is not possible.
    m = OpenAIModel('gpt-4o', provider=OpenAIProvider(api_key=openai_api_key))
    agent = Agent(m, model_settings=OpenAIModelSettings(openai_user='user_id'))
    await agent.run('hello')


@dataclass
class MyDefaultDc:
    x: int = 1


class MyEnum(Enum):
    a = 'a'
    b = 'b'


@dataclass
class MyRecursiveDc:
    field: MyRecursiveDc | None
    my_enum: MyEnum = Field(description='my enum')


@dataclass
class MyDefaultRecursiveDc:
    field: MyDefaultRecursiveDc | None = None


class MyModel(BaseModel):
    foo: str


class MyDc(BaseModel):
    foo: str


class MyOptionalDc(BaseModel):
    foo: str | None
    bar: str


class MyExtrasDc(BaseModel, extra='allow'):
    foo: str


class MyNormalTypedDict(TypedDict):
    foo: str


class MyOptionalTypedDict(TypedDict):
    foo: NotRequired[str]
    bar: str


class MyPartialTypedDict(TypedDict, total=False):
    foo: str


class MyExtrasModel(BaseModel, extra='allow'):
    pass


def strict_compatible_tool(x: int) -> str:
    return str(x)  # pragma: no cover


def tool_with_default(x: int = 1) -> str:
    return f'{x}'  # pragma: no cover


def tool_with_datetime(x: datetime) -> str:
    return f'{x}'  # pragma: no cover


def tool_with_url(x: AnyUrl) -> str:
    return f'{x}'  # pragma: no cover


def tool_with_recursion(x: MyRecursiveDc, y: MyDefaultRecursiveDc):
    return f'{x} {y}'  # pragma: no cover


def tool_with_model(x: MyModel) -> str:
    return f'{x}'  # pragma: no cover


def tool_with_dataclass(x: MyDc) -> str:
    return f'{x}'  # pragma: no cover


def tool_with_optional_dataclass(x: MyOptionalDc) -> str:
    return f'{x}'  # pragma: no cover


def tool_with_dataclass_with_extras(x: MyExtrasDc) -> str:
    return f'{x}'  # pragma: no cover


def tool_with_typed_dict(x: MyNormalTypedDict) -> str:
    return f'{x}'  # pragma: no cover


def tool_with_optional_typed_dict(x: MyOptionalTypedDict) -> str:
    return f'{x}'  # pragma: no cover


def tool_with_partial_typed_dict(x: MyPartialTypedDict) -> str:
    return f'{x}'  # pragma: no cover


def tool_with_model_with_extras(x: MyExtrasModel) -> str:
    return f'{x}'  # pragma: no cover


def tool_with_kwargs(x: int, **kwargs: Any) -> str:
    return f'{x} {kwargs}'  # pragma: no cover


def tool_with_typed_kwargs(x: int, **kwargs: int) -> str:
    return f'{x} {kwargs}'  # pragma: no cover


def tool_with_union(x: int | MyDefaultDc) -> str:
    return f'{x}'  # pragma: no cover


def tool_with_discriminated_union(
    x: Annotated[
        Annotated[int, Tag('int')] | Annotated[MyDefaultDc, Tag('MyDefaultDc')],
        Discriminator(lambda x: type(x).__name__),
    ],
) -> str:
    return f'{x}'  # pragma: no cover


def tool_with_lists(x: list[int], y: list[MyDefaultDc]) -> str:
    return f'{x} {y}'  # pragma: no cover


def tool_with_tuples(x: tuple[int], y: tuple[str] = ('abc',)) -> str:
    return f'{x} {y}'  # pragma: no cover


@pytest.mark.parametrize(
    'tool,tool_strict,expected_params,expected_strict',
    [
        (
            strict_compatible_tool,
            False,
            snapshot(
                {
                    'additionalProperties': False,
                    'properties': {'x': {'type': 'integer'}},
                    'required': ['x'],
                    'type': 'object',
                }
            ),
            snapshot(None),
        ),
        (
            tool_with_default,
            None,
            snapshot(
                {
                    'additionalProperties': False,
                    'properties': {'x': {'default': 1, 'type': 'integer'}},
                    'type': 'object',
                }
            ),
            snapshot(None),
        ),
        (
            tool_with_datetime,
            None,
            snapshot(
                {
                    'additionalProperties': False,
                    'properties': {'x': {'format': 'date-time', 'type': 'string'}},
                    'required': ['x'],
                    'type': 'object',
                }
            ),
            snapshot(True),
        ),
        (
            tool_with_url,
            None,
            snapshot(
                {
                    'additionalProperties': False,
                    'properties': {'x': {'format': 'uri', 'minLength': 1, 'type': 'string'}},
                    'required': ['x'],
                    'type': 'object',
                }
            ),
            snapshot(None),
        ),
        (
            tool_with_url,
            True,
            snapshot(
                {
                    'additionalProperties': False,
                    'properties': {'x': {'type': 'string', 'description': 'minLength=1, format=uri'}},
                    'required': ['x'],
                    'type': 'object',
                }
            ),
            snapshot(True),
        ),
        (
            tool_with_recursion,
            None,
            snapshot(
                {
                    '$defs': {
                        'MyDefaultRecursiveDc': {
                            'properties': {
                                'field': {
                                    'anyOf': [{'$ref': '#/$defs/MyDefaultRecursiveDc'}, {'type': 'null'}],
                                    'default': None,
                                }
                            },
                            'type': 'object',
                            'additionalProperties': False,
                        },
                        'MyEnum': {'enum': ['a', 'b'], 'type': 'string'},
                        'MyRecursiveDc': {
                            'properties': {
                                'field': {'anyOf': [{'$ref': '#/$defs/MyRecursiveDc'}, {'type': 'null'}]},
                                'my_enum': {'description': 'my enum', 'anyOf': [{'$ref': '#/$defs/MyEnum'}]},
                            },
                            'required': ['field', 'my_enum'],
                            'type': 'object',
                            'additionalProperties': False,
                        },
                    },
                    'additionalProperties': False,
                    'properties': {
                        'x': {'$ref': '#/$defs/MyRecursiveDc'},
                        'y': {'$ref': '#/$defs/MyDefaultRecursiveDc'},
                    },
                    'required': ['x', 'y'],
                    'type': 'object',
                }
            ),
            snapshot(None),
        ),
        (
            tool_with_recursion,
            True,
            snapshot(
                {
                    '$defs': {
                        'MyDefaultRecursiveDc': {
                            'properties': {
                                'field': {'anyOf': [{'$ref': '#/$defs/MyDefaultRecursiveDc'}, {'type': 'null'}]}
                            },
                            'type': 'object',
                            'additionalProperties': False,
                            'required': ['field'],
                        },
                        'MyEnum': {'enum': ['a', 'b'], 'type': 'string'},
                        'MyRecursiveDc': {
                            'properties': {
                                'field': {'anyOf': [{'$ref': '#/$defs/MyRecursiveDc'}, {'type': 'null'}]},
                                'my_enum': {'description': 'my enum', 'anyOf': [{'$ref': '#/$defs/MyEnum'}]},
                            },
                            'type': 'object',
                            'additionalProperties': False,
                            'required': ['field', 'my_enum'],
                        },
                    },
                    'additionalProperties': False,
                    'properties': {
                        'x': {'$ref': '#/$defs/MyRecursiveDc'},
                        'y': {'$ref': '#/$defs/MyDefaultRecursiveDc'},
                    },
                    'required': ['x', 'y'],
                    'type': 'object',
                }
            ),
            snapshot(True),
        ),
        (
            tool_with_model,
            None,
            snapshot(
                {
                    'additionalProperties': False,
                    'properties': {'foo': {'type': 'string'}},
                    'required': ['foo'],
                    'type': 'object',
                }
            ),
            snapshot(True),
        ),
        (
            tool_with_dataclass,
            None,
            snapshot(
                {
                    'additionalProperties': False,
                    'properties': {'foo': {'type': 'string'}},
                    'required': ['foo'],
                    'type': 'object',
                }
            ),
            snapshot(True),
        ),
        (
            tool_with_optional_dataclass,
            None,
            snapshot(
                {
                    'additionalProperties': False,
                    'properties': {'foo': {'anyOf': [{'type': 'string'}, {'type': 'null'}]}, 'bar': {'type': 'string'}},
                    'required': ['foo', 'bar'],
                    'type': 'object',
                }
            ),
            snapshot(True),
        ),
        (
            tool_with_dataclass_with_extras,
            None,
            snapshot(
                {
                    'additionalProperties': True,
                    'properties': {'foo': {'type': 'string'}},
                    'required': ['foo'],
                    'type': 'object',
                }
            ),
            snapshot(None),
        ),
        (
            tool_with_typed_dict,
            None,
            snapshot(
                {
                    'additionalProperties': False,
                    'properties': {'foo': {'type': 'string'}},
                    'required': ['foo'],
                    'type': 'object',
                }
            ),
            snapshot(True),
        ),
        (
            tool_with_optional_typed_dict,
            None,
            snapshot(
                {
                    'additionalProperties': False,
                    'properties': {'foo': {'type': 'string'}, 'bar': {'type': 'string'}},
                    'required': ['bar'],
                    'type': 'object',
                }
            ),
            snapshot(None),
        ),
        (
            tool_with_partial_typed_dict,
            None,
            snapshot(
                {
                    'additionalProperties': False,
                    'properties': {'foo': {'type': 'string'}},
                    'type': 'object',
                }
            ),
            snapshot(None),
        ),
        (
            tool_with_model_with_extras,
            None,
            snapshot(
                {
                    'additionalProperties': True,
                    'properties': {},
                    'type': 'object',
                }
            ),
            snapshot(None),
        ),
        (
            tool_with_model_with_extras,
            True,
            snapshot(
                {
                    'additionalProperties': False,
                    'properties': {},
                    'required': [],
                    'type': 'object',
                }
            ),
            snapshot(True),
        ),
        (
            tool_with_kwargs,
            None,
            snapshot(
                {
                    'additionalProperties': True,
                    'properties': {'x': {'type': 'integer'}},
                    'required': ['x'],
                    'type': 'object',
                }
            ),
            snapshot(None),
        ),
        (
            tool_with_kwargs,
            True,
            snapshot(
                {
                    'additionalProperties': False,
                    'properties': {'x': {'type': 'integer'}},
                    'required': ['x'],
                    'type': 'object',
                }
            ),
            snapshot(True),
        ),
        (
            tool_with_typed_kwargs,
            None,
            snapshot(
                {
                    'additionalProperties': {'type': 'integer'},
                    'properties': {'x': {'type': 'integer'}},
                    'required': ['x'],
                    'type': 'object',
                }
            ),
            snapshot(None),
        ),
        (
            tool_with_union,
            None,
            snapshot(
                {
                    '$defs': {
                        'MyDefaultDc': {
                            'properties': {'x': {'default': 1, 'type': 'integer'}},
                            'type': 'object',
                            'additionalProperties': False,
                        }
                    },
                    'additionalProperties': False,
                    'properties': {'x': {'anyOf': [{'type': 'integer'}, {'$ref': '#/$defs/MyDefaultDc'}]}},
                    'required': ['x'],
                    'type': 'object',
                }
            ),
            snapshot(None),
        ),
        (
            tool_with_union,
            True,
            snapshot(
                {
                    '$defs': {
                        'MyDefaultDc': {
                            'properties': {'x': {'type': 'integer'}},
                            'required': ['x'],
                            'type': 'object',
                            'additionalProperties': False,
                        }
                    },
                    'additionalProperties': False,
                    'properties': {'x': {'anyOf': [{'type': 'integer'}, {'$ref': '#/$defs/MyDefaultDc'}]}},
                    'required': ['x'],
                    'type': 'object',
                }
            ),
            snapshot(True),
        ),
        (
            tool_with_discriminated_union,
            None,
            snapshot(
                {
                    '$defs': {
                        'MyDefaultDc': {
                            'properties': {'x': {'default': 1, 'type': 'integer'}},
                            'type': 'object',
                            'additionalProperties': False,
                        }
                    },
                    'additionalProperties': False,
                    'properties': {'x': {'oneOf': [{'type': 'integer'}, {'$ref': '#/$defs/MyDefaultDc'}]}},
                    'required': ['x'],
                    'type': 'object',
                }
            ),
            snapshot(None),
        ),
        (
            tool_with_discriminated_union,
            True,
            snapshot(
                {
                    '$defs': {
                        'MyDefaultDc': {
                            'properties': {'x': {'type': 'integer'}},
                            'required': ['x'],
                            'type': 'object',
                            'additionalProperties': False,
                        }
                    },
                    'additionalProperties': False,
                    'properties': {'x': {'anyOf': [{'type': 'integer'}, {'$ref': '#/$defs/MyDefaultDc'}]}},
                    'required': ['x'],
                    'type': 'object',
                }
            ),
            snapshot(True),
        ),
        (
            tool_with_lists,
            None,
            snapshot(
                {
                    '$defs': {
                        'MyDefaultDc': {
                            'properties': {'x': {'default': 1, 'type': 'integer'}},
                            'type': 'object',
                            'additionalProperties': False,
                        }
                    },
                    'additionalProperties': False,
                    'properties': {
                        'x': {'items': {'type': 'integer'}, 'type': 'array'},
                        'y': {'items': {'$ref': '#/$defs/MyDefaultDc'}, 'type': 'array'},
                    },
                    'required': ['x', 'y'],
                    'type': 'object',
                }
            ),
            snapshot(None),
        ),
        (
            tool_with_lists,
            True,
            snapshot(
                {
                    '$defs': {
                        'MyDefaultDc': {
                            'properties': {'x': {'type': 'integer'}},
                            'required': ['x'],
                            'type': 'object',
                            'additionalProperties': False,
                        }
                    },
                    'additionalProperties': False,
                    'properties': {
                        'x': {'items': {'type': 'integer'}, 'type': 'array'},
                        'y': {'items': {'$ref': '#/$defs/MyDefaultDc'}, 'type': 'array'},
                    },
                    'required': ['x', 'y'],
                    'type': 'object',
                }
            ),
            snapshot(True),
        ),
        (
            tool_with_tuples,
            None,
            snapshot(
                {
                    'additionalProperties': False,
                    'properties': {
                        'x': {'maxItems': 1, 'minItems': 1, 'prefixItems': [{'type': 'integer'}], 'type': 'array'},
                        'y': {
                            'default': ['abc'],
                            'maxItems': 1,
                            'minItems': 1,
                            'prefixItems': [{'type': 'string'}],
                            'type': 'array',
                        },
                    },
                    'required': ['x'],
                    'type': 'object',
                }
            ),
            snapshot(None),
        ),
        (
            tool_with_tuples,
            True,
            snapshot(
                {
                    'additionalProperties': False,
                    'properties': {
                        'x': {'maxItems': 1, 'minItems': 1, 'prefixItems': [{'type': 'integer'}], 'type': 'array'},
                        'y': {'maxItems': 1, 'minItems': 1, 'prefixItems': [{'type': 'string'}], 'type': 'array'},
                    },
                    'required': ['x', 'y'],
                    'type': 'object',
                }
            ),
            snapshot(True),
        ),
        # (tool, None, snapshot({}), snapshot({})),
        # (tool, True, snapshot({}), snapshot({})),
    ],
)
async def test_strict_mode_cannot_infer_strict(
    allow_model_requests: None,
    tool: Callable[..., Any],
    tool_strict: bool | None,
    expected_params: dict[str, Any],
    expected_strict: bool | None,
):
    """Test that strict mode settings are properly passed to OpenAI and respect precedence rules."""
    # Create a mock completion for testing
    c = completion_message(ChatCompletionMessage(content='world', role='assistant'))

    async def assert_strict(expected_strict: bool | None, profile: ModelProfile | None = None):
        mock_client = MockOpenAI.create_mock(c)
        m = OpenAIModel('gpt-4o', provider=OpenAIProvider(openai_client=mock_client), profile=profile)
        agent = Agent(m)

        agent.tool_plain(strict=tool_strict)(tool)

        await agent.run('hello')
        kwargs = get_mock_chat_completion_kwargs(mock_client)[0]
        assert 'tools' in kwargs, kwargs

        assert kwargs['tools'][0]['function']['parameters'] == expected_params
        actual_strict = kwargs['tools'][0]['function'].get('strict')
        assert actual_strict == expected_strict
        if actual_strict is None:
            # If strict is included, it should be non-None
            assert 'strict' not in kwargs['tools'][0]['function']

    await assert_strict(expected_strict)

    # If the model profile says strict is not supported, we never pass strict
    await assert_strict(
        None,
        profile=OpenAIModelProfile(openai_supports_strict_tool_definition=False).update(
            openai_model_profile('test-model')
        ),
    )


def test_strict_schema():
    class Apple(BaseModel):
        kind: Literal['apple'] = 'apple'

    class Banana(BaseModel):
        kind: Literal['banana'] = 'banana'

    class MyModel(BaseModel):
        # We have all these different crazy fields to achieve coverage
        my_recursive: MyModel | None = None
        my_patterns: dict[Annotated[str, Field(pattern='^my-pattern$')], str]
        my_tuple: tuple[int]
        my_list: list[float]
        my_discriminated_union: Annotated[Apple | Banana, Discriminator('kind')]

    assert OpenAIJsonSchemaTransformer(MyModel.model_json_schema(), strict=True).walk() == snapshot(
        {
            '$defs': {
                'Apple': {
                    'additionalProperties': False,
                    'properties': {'kind': {'const': 'apple', 'type': 'string'}},
                    'required': ['kind'],
                    'type': 'object',
                },
                'Banana': {
                    'additionalProperties': False,
                    'properties': {'kind': {'const': 'banana', 'type': 'string'}},
                    'required': ['kind'],
                    'type': 'object',
                },
                'MyModel': {
                    'additionalProperties': False,
                    'properties': {
                        'my_discriminated_union': {'anyOf': [{'$ref': '#/$defs/Apple'}, {'$ref': '#/$defs/Banana'}]},
                        'my_list': {'items': {'type': 'number'}, 'type': 'array'},
                        'my_patterns': {
                            'additionalProperties': False,
                            'description': "patternProperties={'^my-pattern$': {'type': 'string'}}",
                            'type': 'object',
                            'properties': {},
                            'required': [],
                        },
                        'my_recursive': {'anyOf': [{'$ref': '#'}, {'type': 'null'}]},
                        'my_tuple': {
                            'maxItems': 1,
                            'minItems': 1,
                            'prefixItems': [{'type': 'integer'}],
                            'type': 'array',
                        },
                    },
                    'required': ['my_recursive', 'my_patterns', 'my_tuple', 'my_list', 'my_discriminated_union'],
                    'type': 'object',
                },
            },
            'properties': {
                'my_recursive': {'anyOf': [{'$ref': '#'}, {'type': 'null'}]},
                'my_patterns': {
                    'type': 'object',
                    'description': "patternProperties={'^my-pattern$': {'type': 'string'}}",
                    'additionalProperties': False,
                    'properties': {},
                    'required': [],
                },
                'my_tuple': {'maxItems': 1, 'minItems': 1, 'prefixItems': [{'type': 'integer'}], 'type': 'array'},
                'my_list': {'items': {'type': 'number'}, 'type': 'array'},
                'my_discriminated_union': {'anyOf': [{'$ref': '#/$defs/Apple'}, {'$ref': '#/$defs/Banana'}]},
            },
            'required': ['my_recursive', 'my_patterns', 'my_tuple', 'my_list', 'my_discriminated_union'],
            'type': 'object',
            'additionalProperties': False,
        }
    )


def test_native_output_strict_mode(allow_model_requests: None):
    class CityLocation(BaseModel):
        city: str
        country: str

    c = completion_message(
        ChatCompletionMessage(content='{"city": "Mexico City", "country": "Mexico"}', role='assistant'),
    )
    mock_client = MockOpenAI.create_mock(c)
    model = OpenAIModel('gpt-4o', provider=OpenAIProvider(openai_client=mock_client))

    # Explicit strict=True
    agent = Agent(model, output_type=NativeOutput(CityLocation, strict=True))

    agent.run_sync('What is the capital of Mexico?')
    assert get_mock_chat_completion_kwargs(mock_client)[-1]['response_format']['json_schema']['strict'] is True

    # Explicit strict=False
    agent = Agent(model, output_type=NativeOutput(CityLocation, strict=False))

    agent.run_sync('What is the capital of Mexico?')
    assert get_mock_chat_completion_kwargs(mock_client)[-1]['response_format']['json_schema']['strict'] is False

    # Strict-compatible
    agent = Agent(model, output_type=NativeOutput(CityLocation))

    agent.run_sync('What is the capital of Mexico?')
    assert get_mock_chat_completion_kwargs(mock_client)[-1]['response_format']['json_schema']['strict'] is True

    # Strict-incompatible
    CityLocation.model_config = ConfigDict(extra='allow')

    agent = Agent(model, output_type=NativeOutput(CityLocation))

    agent.run_sync('What is the capital of Mexico?')
    assert get_mock_chat_completion_kwargs(mock_client)[-1]['response_format']['json_schema']['strict'] is False


async def test_openai_instructions(allow_model_requests: None, openai_api_key: str):
    m = OpenAIModel('gpt-4o', provider=OpenAIProvider(api_key=openai_api_key))
    agent = Agent(m, instructions='You are a helpful assistant.')

    result = await agent.run('What is the capital of France?')
    assert result.all_messages() == snapshot(
        [
            ModelRequest(
                parts=[UserPromptPart(content='What is the capital of France?', timestamp=IsDatetime())],
                instructions='You are a helpful assistant.',
            ),
            ModelResponse(
                parts=[TextPart(content='The capital of France is Paris.')],
                usage=RunUsage(
                    requests=1,
                    input_tokens=24,
                    output_tokens=8,
                    total_tokens=32,
                    details={
                        'accepted_prediction_tokens': 0,
                        'audio_tokens': 0,
                        'reasoning_tokens': 0,
                        'rejected_prediction_tokens': 0,
                        'cached_tokens': 0,
                    },
                ),
                model_name='gpt-4o-2024-08-06',
                timestamp=IsDatetime(),
                provider_request_id='chatcmpl-BJjf61mLb9z5H45ClJzbx0UWKwjo1',
            ),
        ]
    )


async def test_openai_model_without_system_prompt(allow_model_requests: None, openai_api_key: str):
    m = OpenAIModel('o3-mini', provider=OpenAIProvider(api_key=openai_api_key))
    agent = Agent(m, system_prompt='You are a potato.')
    result = await agent.run()
    assert result.output == snapshot(
        "That's right—I am a potato! A spud of many talents, here to help you out. How can this humble potato be of service today?"
    )


async def test_openai_instructions_with_tool_calls_keep_instructions(allow_model_requests: None, openai_api_key: str):
    m = OpenAIModel('gpt-4.1-mini', provider=OpenAIProvider(api_key=openai_api_key))
    agent = Agent(m, instructions='You are a helpful assistant.')

    @agent.tool_plain
    async def get_temperature(city: str) -> float:
        return 20.0

    result = await agent.run('What is the temperature in Tokyo?')
    assert result.all_messages() == snapshot(
        [
            ModelRequest(
                parts=[UserPromptPart(content='What is the temperature in Tokyo?', timestamp=IsDatetime())],
                instructions='You are a helpful assistant.',
            ),
            ModelResponse(
                parts=[ToolCallPart(tool_name='get_temperature', args='{"city":"Tokyo"}', tool_call_id=IsStr())],
                usage=RunUsage(
                    requests=1,
                    input_tokens=50,
                    output_tokens=15,
                    total_tokens=65,
                    details={
                        'accepted_prediction_tokens': 0,
                        'audio_tokens': 0,
                        'reasoning_tokens': 0,
                        'rejected_prediction_tokens': 0,
                        'cached_tokens': 0,
                    },
                ),
                model_name='gpt-4.1-mini-2025-04-14',
                timestamp=IsDatetime(),
                provider_request_id='chatcmpl-BMxEwRA0p0gJ52oKS7806KAlfMhqq',
            ),
            ModelRequest(
                parts=[
                    ToolReturnPart(
                        tool_name='get_temperature', content=20.0, tool_call_id=IsStr(), timestamp=IsDatetime()
                    )
                ],
                instructions='You are a helpful assistant.',
            ),
            ModelResponse(
                parts=[TextPart(content='The temperature in Tokyo is currently 20.0 degrees Celsius.')],
                usage=RunUsage(
                    requests=1,
                    input_tokens=75,
                    output_tokens=15,
                    total_tokens=90,
                    details={
                        'accepted_prediction_tokens': 0,
                        'audio_tokens': 0,
                        'reasoning_tokens': 0,
                        'rejected_prediction_tokens': 0,
                        'cached_tokens': 0,
                    },
                ),
                model_name='gpt-4.1-mini-2025-04-14',
                timestamp=IsDatetime(),
                provider_request_id='chatcmpl-BMxEx6B8JEj6oDC45MOWKp0phg8UP',
            ),
        ]
    )


@pytest.mark.vcr()
async def test_openai_responses_model_thinking_part(allow_model_requests: None, openai_api_key: str):
    m = OpenAIResponsesModel('o3-mini', provider=OpenAIProvider(api_key=openai_api_key))
    settings = OpenAIResponsesModelSettings(openai_reasoning_effort='high', openai_reasoning_summary='detailed')
    agent = Agent(m, model_settings=settings)

    result = await agent.run('How do I cross the street?')
    assert result.all_messages() == snapshot(
        [
            ModelRequest(parts=[UserPromptPart(content='How do I cross the street?', timestamp=IsDatetime())]),
            ModelResponse(
                parts=[
                    ThinkingPart(content=IsStr(), id='rs_68034841ab2881918a8c210e3d988b9208c845d2be9bcdd8'),
                    ThinkingPart(content=IsStr(), id='rs_68034841ab2881918a8c210e3d988b9208c845d2be9bcdd8'),
                    ThinkingPart(content=IsStr(), id='rs_68034841ab2881918a8c210e3d988b9208c845d2be9bcdd8'),
                    ThinkingPart(content=IsStr(), id='rs_68034841ab2881918a8c210e3d988b9208c845d2be9bcdd8'),
                    IsInstance(TextPart),
                ],
                usage=RunUsage(
                    input_tokens=13,
                    output_tokens=2050,
                    total_tokens=2063,
                    details={'reasoning_tokens': 1664, 'cached_tokens': 0},
                ),
                model_name='o3-mini-2025-01-31',
                timestamp=IsDatetime(),
                provider_request_id='resp_68034835d12481919c80a7fd8dbe6f7e08c845d2be9bcdd8',
            ),
        ]
    )

    result = await agent.run(
        'Considering the way to cross the street, analogously, how do I cross the river?',
        message_history=result.all_messages(),
    )
    assert result.all_messages() == snapshot(
        [
            ModelRequest(parts=[UserPromptPart(content='How do I cross the street?', timestamp=IsDatetime())]),
            ModelResponse(
                parts=[
                    ThinkingPart(content=IsStr(), id='rs_68034841ab2881918a8c210e3d988b9208c845d2be9bcdd8'),
                    ThinkingPart(content=IsStr(), id='rs_68034841ab2881918a8c210e3d988b9208c845d2be9bcdd8'),
                    ThinkingPart(content=IsStr(), id='rs_68034841ab2881918a8c210e3d988b9208c845d2be9bcdd8'),
                    ThinkingPart(content=IsStr(), id='rs_68034841ab2881918a8c210e3d988b9208c845d2be9bcdd8'),
                    IsInstance(TextPart),
                ],
                usage=RunUsage(
                    input_tokens=13,
                    output_tokens=2050,
                    total_tokens=2063,
                    details={'reasoning_tokens': 1664, 'cached_tokens': 0},
                ),
                model_name='o3-mini-2025-01-31',
                timestamp=IsDatetime(),
                provider_request_id='resp_68034835d12481919c80a7fd8dbe6f7e08c845d2be9bcdd8',
            ),
            ModelRequest(
                parts=[
                    UserPromptPart(
                        content='Considering the way to cross the street, analogously, how do I cross the river?',
                        timestamp=IsDatetime(),
                    )
                ]
            ),
            ModelResponse(
                parts=[
                    ThinkingPart(content=IsStr(), id='rs_68034858dc588191bc3a6801c23e728f08c845d2be9bcdd8'),
                    ThinkingPart(content=IsStr(), id='rs_68034858dc588191bc3a6801c23e728f08c845d2be9bcdd8'),
                    ThinkingPart(content=IsStr(), id='rs_68034858dc588191bc3a6801c23e728f08c845d2be9bcdd8'),
                    IsInstance(TextPart),
                ],
                usage=RunUsage(
                    input_tokens=424,
                    output_tokens=2033,
                    total_tokens=2457,
                    details={'reasoning_tokens': 1408, 'cached_tokens': 0},
                ),
                model_name='o3-mini-2025-01-31',
                timestamp=IsDatetime(),
                provider_request_id='resp_6803484f19a88191b9ea975d7cfbbe8408c845d2be9bcdd8',
            ),
        ]
    )


@pytest.mark.vcr()
async def test_openai_model_thinking_part(allow_model_requests: None, openai_api_key: str):
    provider = OpenAIProvider(api_key=openai_api_key)
    responses_model = OpenAIResponsesModel('o3-mini', provider=provider)
    settings = OpenAIResponsesModelSettings(openai_reasoning_effort='high', openai_reasoning_summary='detailed')
    agent = Agent(responses_model, model_settings=settings)

    result = await agent.run('How do I cross the street?')
    assert result.all_messages() == snapshot(
        [
            ModelRequest(parts=[UserPromptPart(content='How do I cross the street?', timestamp=IsDatetime())]),
            ModelResponse(
                parts=[
                    IsInstance(ThinkingPart),
                    IsInstance(ThinkingPart),
                    IsInstance(ThinkingPart),
                    IsInstance(ThinkingPart),
                    IsInstance(TextPart),
                ],
                usage=RunUsage(
                    input_tokens=13,
                    output_tokens=1900,
                    total_tokens=1913,
                    details={'reasoning_tokens': 1536, 'cached_tokens': 0},
                ),
                model_name='o3-mini-2025-01-31',
                timestamp=IsDatetime(),
                provider_request_id='resp_680797310bbc8191971fff5a405113940ed3ec3064b5efac',
            ),
        ]
    )

    result = await agent.run(
        'Considering the way to cross the street, analogously, how do I cross the river?',
        model=OpenAIModel('o3-mini', provider=provider),
        message_history=result.all_messages(),
    )
    assert result.all_messages() == snapshot(
        [
            ModelRequest(parts=[UserPromptPart(content='How do I cross the street?', timestamp=IsDatetime())]),
            ModelResponse(
                parts=[
                    IsInstance(ThinkingPart),
                    IsInstance(ThinkingPart),
                    IsInstance(ThinkingPart),
                    IsInstance(ThinkingPart),
                    IsInstance(TextPart),
                ],
                usage=RunUsage(
                    input_tokens=13,
                    output_tokens=1900,
                    total_tokens=1913,
                    details={'reasoning_tokens': 1536, 'cached_tokens': 0},
                ),
                model_name='o3-mini-2025-01-31',
                timestamp=IsDatetime(),
                provider_request_id='resp_680797310bbc8191971fff5a405113940ed3ec3064b5efac',
            ),
            ModelRequest(
                parts=[
                    UserPromptPart(
                        content='Considering the way to cross the street, analogously, how do I cross the river?',
                        timestamp=IsDatetime(),
                    )
                ]
            ),
            ModelResponse(
                parts=[TextPart(content=IsStr())],
                usage=RunUsage(
                    requests=1,
                    input_tokens=822,
                    output_tokens=2437,
                    total_tokens=3259,
                    details={
                        'accepted_prediction_tokens': 0,
                        'audio_tokens': 0,
                        'reasoning_tokens': 1792,
                        'rejected_prediction_tokens': 0,
                        'cached_tokens': 0,
                    },
                ),
                model_name='o3-mini-2025-01-31',
                timestamp=IsDatetime(),
                provider_request_id='chatcmpl-BP7ocN6qxho4C1UzUJWnU5tPJno55',
            ),
        ]
    )


@pytest.mark.vcr()
async def test_openai_model_thinking_part_iter(allow_model_requests: None, openai_api_key: str):
    provider = OpenAIProvider(api_key=openai_api_key)
    responses_model = OpenAIResponsesModel('o3-mini', provider=provider)
    settings = OpenAIResponsesModelSettings(openai_reasoning_effort='low', openai_reasoning_summary='detailed')
    agent = Agent(responses_model, model_settings=settings)

    event_parts: list[Any] = []
    async with agent.iter(user_prompt='How do I cross the street?') as agent_run:
        async for node in agent_run:
            if Agent.is_model_request_node(node) or Agent.is_call_tools_node(node):
                async with node.stream(agent_run.ctx) as request_stream:
                    async for event in request_stream:
                        event_parts.append(event)

    assert event_parts == snapshot(
        IsListOrTuple(
            positions={
                0: PartStartEvent(index=0, part=ThinkingPart(content='', signature=IsStr())),
                1: PartDeltaEvent(index=0, delta=IsInstance(ThinkingPartDelta)),
                87: PartStartEvent(index=1, part=TextPart(content="I'm")),
                88: FinalResultEvent(tool_name=None, tool_call_id=None),
                89: PartDeltaEvent(index=1, delta=IsInstance(TextPartDelta)),
            },
            length=443,
        )
    )


@pytest.mark.vcr()
async def test_openai_instructions_with_logprobs(allow_model_requests: None):
    # Create a mock response with logprobs
    c = completion_message(
        ChatCompletionMessage(content='world', role='assistant'),
        logprobs=ChoiceLogprobs(
            content=[
                ChatCompletionTokenLogprob(
                    token='world', logprob=-0.6931, top_logprobs=[], bytes=[119, 111, 114, 108, 100]
                )
            ],
        ),
    )

    mock_client = MockOpenAI.create_mock(c)
    m = OpenAIModel(
        'gpt-4o',
        provider=OpenAIProvider(openai_client=mock_client),
    )
    agent = Agent(m, instructions='You are a helpful assistant.')
    result = await agent.run(
        'What is the capital of Minas Gerais?',
        model_settings=OpenAIModelSettings(openai_logprobs=True),
    )
    messages = result.all_messages()
    response = cast(Any, messages[1])
    assert response.vendor_details is not None
    assert response.vendor_details['logprobs'] == [
        {
            'token': 'world',
            'logprob': -0.6931,
            'bytes': [119, 111, 114, 108, 100],
            'top_logprobs': [],
        }
    ]


@pytest.mark.vcr()
async def test_openai_web_search_tool_model_not_supported(allow_model_requests: None, openai_api_key: str):
    m = OpenAIModel('gpt-4o', provider=OpenAIProvider(api_key=openai_api_key))
    agent = Agent(
        m, instructions='You are a helpful assistant.', builtin_tools=[WebSearchTool(search_context_size='low')]
    )

    with pytest.raises(ModelHTTPError, match='.*Web search options not supported with this model.*'):
        await agent.run('What day is today?')


@pytest.mark.vcr()
async def test_openai_web_search_tool(allow_model_requests: None, openai_api_key: str):
    m = OpenAIModel('gpt-4o-search-preview', provider=OpenAIProvider(api_key=openai_api_key))
    agent = Agent(
        m, instructions='You are a helpful assistant.', builtin_tools=[WebSearchTool(search_context_size='low')]
    )

    result = await agent.run('What day is today?')
    assert result.output == snapshot('May 14, 2025, 8:51:29 AM ')


@pytest.mark.vcr()
async def test_openai_web_search_tool_with_user_location(allow_model_requests: None, openai_api_key: str):
    m = OpenAIModel('gpt-4o-search-preview', provider=OpenAIProvider(api_key=openai_api_key))
    agent = Agent(
        m,
        instructions='You are a helpful assistant.',
        builtin_tools=[WebSearchTool(user_location={'city': 'Utrecht', 'country': 'NL'})],
    )

    result = await agent.run('What is the current temperature?')
    assert result.output == snapshot("""\
Het is momenteel zonnig in Utrecht met een temperatuur van 22°C.

## Weer voor Utrecht, Nederland:
Huidige omstandigheden: Zonnig, 72°F (22°C)

Dagvoorspelling:
* woensdag, mei 14: minimum: 48°F (9°C), maximum: 71°F (22°C), beschrijving: Afnemende bewolking
* donderdag, mei 15: minimum: 43°F (6°C), maximum: 67°F (20°C), beschrijving: Na een bewolkt begin keert de zon terug
* vrijdag, mei 16: minimum: 45°F (7°C), maximum: 64°F (18°C), beschrijving: Overwegend zonnig
* zaterdag, mei 17: minimum: 47°F (9°C), maximum: 68°F (20°C), beschrijving: Overwegend zonnig
* zondag, mei 18: minimum: 47°F (8°C), maximum: 68°F (20°C), beschrijving: Deels zonnig
* maandag, mei 19: minimum: 49°F (9°C), maximum: 70°F (21°C), beschrijving: Deels zonnig
* dinsdag, mei 20: minimum: 49°F (10°C), maximum: 72°F (22°C), beschrijving: Zonnig tot gedeeltelijk bewolkt
 \
""")


@pytest.mark.vcr()
async def test_reasoning_model_with_temperature(allow_model_requests: None, openai_api_key: str):
    m = OpenAIModel('o3-mini', provider=OpenAIProvider(api_key=openai_api_key))
    agent = Agent(m, model_settings=OpenAIModelSettings(temperature=0.5))
    result = await agent.run('What is the capital of Mexico?')
    assert result.output == snapshot(
        'The capital of Mexico is Mexico City. It is not only the seat of the federal government but also a major cultural, political, and economic center in the country.'
    )


def test_openai_model_profile():
    m = OpenAIModel('gpt-4o', provider=OpenAIProvider(api_key='foobar'))
    assert isinstance(m.profile, OpenAIModelProfile)


def test_openai_model_profile_custom():
    m = OpenAIModel(
        'gpt-4o',
        provider=OpenAIProvider(api_key='foobar'),
        profile=ModelProfile(json_schema_transformer=InlineDefsJsonSchemaTransformer),
    )
    assert isinstance(m.profile, ModelProfile)
    assert m.profile.json_schema_transformer is InlineDefsJsonSchemaTransformer

    m = OpenAIModel(
        'gpt-4o',
        provider=OpenAIProvider(api_key='foobar'),
        profile=OpenAIModelProfile(openai_supports_strict_tool_definition=False),
    )
    assert isinstance(m.profile, OpenAIModelProfile)
    assert m.profile.openai_supports_strict_tool_definition is False


def test_openai_model_profile_function():
    def model_profile(model_name: str) -> ModelProfile:
        return ModelProfile(json_schema_transformer=InlineDefsJsonSchemaTransformer if model_name == 'gpt-4o' else None)

    m = OpenAIModel('gpt-4o', provider=OpenAIProvider(api_key='foobar'), profile=model_profile)
    assert isinstance(m.profile, ModelProfile)
    assert m.profile.json_schema_transformer is InlineDefsJsonSchemaTransformer

    m = OpenAIModel('gpt-4o-mini', provider=OpenAIProvider(api_key='foobar'), profile=model_profile)
    assert isinstance(m.profile, ModelProfile)
    assert m.profile.json_schema_transformer is None


def test_openai_model_profile_from_provider():
    class CustomProvider(OpenAIProvider):
        def model_profile(self, model_name: str) -> ModelProfile:
            return ModelProfile(
                json_schema_transformer=InlineDefsJsonSchemaTransformer if model_name == 'gpt-4o' else None
            )

    m = OpenAIModel('gpt-4o', provider=CustomProvider(api_key='foobar'))
    assert isinstance(m.profile, ModelProfile)
    assert m.profile.json_schema_transformer is InlineDefsJsonSchemaTransformer

    m = OpenAIModel('gpt-4o-mini', provider=CustomProvider(api_key='foobar'))
    assert isinstance(m.profile, ModelProfile)
    assert m.profile.json_schema_transformer is None


def test_model_profile_strict_not_supported():
    my_tool = ToolDefinition(
        name='my_tool',
        description='This is my tool',
        parameters_json_schema={'type': 'object', 'title': 'Result', 'properties': {'spam': {'type': 'number'}}},
        strict=True,
    )

    m = OpenAIModel('gpt-4o', provider=OpenAIProvider(api_key='foobar'))
    tool_param = m._map_tool_definition(my_tool)  # type: ignore[reportPrivateUsage]

    assert tool_param == snapshot(
        {
            'type': 'function',
            'function': {
                'name': 'my_tool',
                'description': 'This is my tool',
                'parameters': {'type': 'object', 'title': 'Result', 'properties': {'spam': {'type': 'number'}}},
                'strict': True,
            },
        }
    )

    # Some models don't support strict tool definitions
    m = OpenAIModel(
        'gpt-4o',
        provider=OpenAIProvider(api_key='foobar'),
        profile=OpenAIModelProfile(openai_supports_strict_tool_definition=False).update(openai_model_profile('gpt-4o')),
    )
    tool_param = m._map_tool_definition(my_tool)  # type: ignore[reportPrivateUsage]

    assert tool_param == snapshot(
        {
            'type': 'function',
            'function': {
                'name': 'my_tool',
                'description': 'This is my tool',
                'parameters': {'type': 'object', 'title': 'Result', 'properties': {'spam': {'type': 'number'}}},
            },
        }
    )


@pytest.mark.vcr
async def test_compatible_api_with_tool_calls_without_id(allow_model_requests: None, gemini_api_key: str):
    provider = OpenAIProvider(
        openai_client=AsyncOpenAI(
            base_url='https://generativelanguage.googleapis.com/v1beta/openai/',
            api_key=gemini_api_key,
        )
    )

    model = OpenAIModel('gemini-2.5-pro-preview-05-06', provider=provider)

    agent = Agent(model)

    @agent.tool_plain
    def get_current_time() -> str:
        """Get the current time."""
        return 'Noon'

    response = await agent.run('What is the current time?')
    assert response.output == snapshot('The current time is Noon.')


def test_openai_response_timestamp_milliseconds(allow_model_requests: None):
    c = completion_message(
        ChatCompletionMessage(content='world', role='assistant'),
    )
    # Some models on OpenRouter return timestamps in milliseconds rather than seconds
    # https://github.com/pydantic/pydantic-ai/issues/1877
    c.created = 1748747268000

    mock_client = MockOpenAI.create_mock(c)
    m = OpenAIModel('gpt-4o', provider=OpenAIProvider(openai_client=mock_client))
    agent = Agent(m)

    result = agent.run_sync('Hello')
    response = cast(ModelResponse, result.all_messages()[-1])
    assert response.timestamp == snapshot(datetime(2025, 6, 1, 3, 7, 48, tzinfo=timezone.utc))


@pytest.mark.vcr()
async def test_openai_tool_output(allow_model_requests: None, openai_api_key: str):
    m = OpenAIModel('gpt-4o', provider=OpenAIProvider(api_key=openai_api_key))

    class CityLocation(BaseModel):
        city: str
        country: str

    agent = Agent(m, output_type=ToolOutput(CityLocation))

    @agent.tool_plain
    async def get_user_country() -> str:
        return 'Mexico'

    result = await agent.run('What is the largest city in the user country?')
    assert result.output == snapshot(CityLocation(city='Mexico City', country='Mexico'))

    assert result.all_messages() == snapshot(
        [
            ModelRequest(
                parts=[
                    UserPromptPart(
                        content='What is the largest city in the user country?',
                        timestamp=IsDatetime(),
                    )
                ]
            ),
            ModelResponse(
                parts=[ToolCallPart(tool_name='get_user_country', args='{}', tool_call_id=IsStr())],
                usage=RunUsage(
                    requests=1,
                    input_tokens=68,
                    output_tokens=12,
                    total_tokens=80,
                    details={
                        'accepted_prediction_tokens': 0,
                        'audio_tokens': 0,
                        'reasoning_tokens': 0,
                        'rejected_prediction_tokens': 0,
                        'cached_tokens': 0,
                    },
                ),
                model_name='gpt-4o-2024-08-06',
                timestamp=IsDatetime(),
                provider_request_id='chatcmpl-BSXk0dWkG4hfPt0lph4oFO35iT73I',
            ),
            ModelRequest(
                parts=[
                    ToolReturnPart(
                        tool_name='get_user_country',
                        content='Mexico',
                        tool_call_id=IsStr(),
                        timestamp=IsDatetime(),
                    )
                ]
            ),
            ModelResponse(
                parts=[
                    ToolCallPart(
                        tool_name='final_result',
                        args='{"city": "Mexico City", "country": "Mexico"}',
                        tool_call_id=IsStr(),
                    )
                ],
                usage=RunUsage(
                    requests=1,
                    input_tokens=89,
                    output_tokens=36,
                    total_tokens=125,
                    details={
                        'accepted_prediction_tokens': 0,
                        'audio_tokens': 0,
                        'reasoning_tokens': 0,
                        'rejected_prediction_tokens': 0,
                        'cached_tokens': 0,
                    },
                ),
                model_name='gpt-4o-2024-08-06',
                timestamp=IsDatetime(),
                provider_request_id='chatcmpl-BSXk1xGHYzbhXgUkSutK08bdoNv5s',
            ),
            ModelRequest(
                parts=[
                    ToolReturnPart(
                        tool_name='final_result',
                        content='Final result processed.',
                        tool_call_id=IsStr(),
                        timestamp=IsDatetime(),
                    )
                ]
            ),
        ]
    )


@pytest.mark.vcr()
async def test_openai_text_output_function(allow_model_requests: None, openai_api_key: str):
    m = OpenAIModel('gpt-4o', provider=OpenAIProvider(api_key=openai_api_key))

    def upcase(text: str) -> str:
        return text.upper()

    agent = Agent(m, output_type=TextOutput(upcase))

    @agent.tool_plain
    async def get_user_country() -> str:
        return 'Mexico'

    result = await agent.run('What is the largest city in the user country?')
    assert result.output == snapshot('THE LARGEST CITY IN MEXICO IS MEXICO CITY.')

    assert result.all_messages() == snapshot(
        [
            ModelRequest(
                parts=[
                    UserPromptPart(
                        content='What is the largest city in the user country?',
                        timestamp=IsDatetime(),
                    )
                ]
            ),
            ModelResponse(
                parts=[
                    ToolCallPart(tool_name='get_user_country', args='{}', tool_call_id='call_J1YabdC7G7kzEZNbbZopwenH')
                ],
                usage=RunUsage(
                    requests=1,
                    input_tokens=42,
                    output_tokens=11,
                    total_tokens=53,
                    details={
                        'accepted_prediction_tokens': 0,
                        'audio_tokens': 0,
                        'reasoning_tokens': 0,
                        'rejected_prediction_tokens': 0,
                        'cached_tokens': 0,
                    },
                ),
                model_name='gpt-4o-2024-08-06',
                timestamp=IsDatetime(),
                provider_request_id='chatcmpl-BgeDFS85bfHosRFEEAvq8reaCPCZ8',
            ),
            ModelRequest(
                parts=[
                    ToolReturnPart(
                        tool_name='get_user_country',
                        content='Mexico',
                        tool_call_id='call_J1YabdC7G7kzEZNbbZopwenH',
                        timestamp=IsDatetime(),
                    )
                ]
            ),
            ModelResponse(
                parts=[TextPart(content='The largest city in Mexico is Mexico City.')],
                usage=RunUsage(
                    requests=1,
                    input_tokens=63,
                    output_tokens=10,
                    total_tokens=73,
                    details={
                        'accepted_prediction_tokens': 0,
                        'audio_tokens': 0,
                        'reasoning_tokens': 0,
                        'rejected_prediction_tokens': 0,
                        'cached_tokens': 0,
                    },
                ),
                model_name='gpt-4o-2024-08-06',
                timestamp=IsDatetime(),
                provider_request_id='chatcmpl-BgeDGX9eDyVrEI56aP2vtIHahBzFH',
            ),
        ]
    )


@pytest.mark.vcr()
async def test_openai_native_output(allow_model_requests: None, openai_api_key: str):
    m = OpenAIModel('gpt-4o', provider=OpenAIProvider(api_key=openai_api_key))

    class CityLocation(BaseModel):
        """A city and its country."""

        city: str
        country: str

    agent = Agent(m, output_type=NativeOutput(CityLocation))

    @agent.tool_plain
    async def get_user_country() -> str:
        return 'Mexico'

    result = await agent.run('What is the largest city in the user country?')
    assert result.output == snapshot(CityLocation(city='Mexico City', country='Mexico'))

    assert result.all_messages() == snapshot(
        [
            ModelRequest(
                parts=[
                    UserPromptPart(
                        content='What is the largest city in the user country?',
                        timestamp=IsDatetime(),
                    )
                ]
            ),
            ModelResponse(
                parts=[
                    ToolCallPart(tool_name='get_user_country', args='{}', tool_call_id='call_PkRGedQNRFUzJp2R7dO7avWR')
                ],
                usage=RunUsage(
                    requests=1,
                    input_tokens=71,
                    output_tokens=12,
                    total_tokens=83,
                    details={
                        'accepted_prediction_tokens': 0,
                        'audio_tokens': 0,
                        'reasoning_tokens': 0,
                        'rejected_prediction_tokens': 0,
                        'cached_tokens': 0,
                    },
                ),
                model_name='gpt-4o-2024-08-06',
                timestamp=IsDatetime(),
                provider_request_id='chatcmpl-BSXjyBwGuZrtuuSzNCeaWMpGv2MZ3',
            ),
            ModelRequest(
                parts=[
                    ToolReturnPart(
                        tool_name='get_user_country',
                        content='Mexico',
                        tool_call_id='call_PkRGedQNRFUzJp2R7dO7avWR',
                        timestamp=IsDatetime(),
                    )
                ]
            ),
            ModelResponse(
                parts=[TextPart(content='{"city":"Mexico City","country":"Mexico"}')],
                usage=RunUsage(
                    requests=1,
                    input_tokens=92,
                    output_tokens=15,
                    total_tokens=107,
                    details={
                        'accepted_prediction_tokens': 0,
                        'audio_tokens': 0,
                        'reasoning_tokens': 0,
                        'rejected_prediction_tokens': 0,
                        'cached_tokens': 0,
                    },
                ),
                model_name='gpt-4o-2024-08-06',
                timestamp=IsDatetime(),
                provider_request_id='chatcmpl-BSXjzYGu67dhTy5r8KmjJvQ4HhDVO',
            ),
        ]
    )


@pytest.mark.vcr()
async def test_openai_native_output_multiple(allow_model_requests: None, openai_api_key: str):
    m = OpenAIModel('gpt-4o', provider=OpenAIProvider(api_key=openai_api_key))

    class CityLocation(BaseModel):
        city: str
        country: str

    class CountryLanguage(BaseModel):
        country: str
        language: str

    agent = Agent(m, output_type=NativeOutput([CityLocation, CountryLanguage]))

    @agent.tool_plain
    async def get_user_country() -> str:
        return 'Mexico'

    result = await agent.run('What is the largest city in the user country?')
    assert result.output == snapshot(CityLocation(city='Mexico City', country='Mexico'))

    assert result.all_messages() == snapshot(
        [
            ModelRequest(
                parts=[
                    UserPromptPart(
                        content='What is the largest city in the user country?',
                        timestamp=IsDatetime(),
                    )
                ]
            ),
            ModelResponse(
                parts=[
                    ToolCallPart(tool_name='get_user_country', args='{}', tool_call_id='call_SIttSeiOistt33Htj4oiHOOX')
                ],
                usage=RunUsage(
                    requests=1,
                    input_tokens=160,
                    output_tokens=11,
                    total_tokens=171,
                    details={
                        'accepted_prediction_tokens': 0,
                        'audio_tokens': 0,
                        'reasoning_tokens': 0,
                        'rejected_prediction_tokens': 0,
                        'cached_tokens': 0,
                    },
                ),
                model_name='gpt-4o-2024-08-06',
                timestamp=IsDatetime(),
                provider_request_id='chatcmpl-Bgg5utuCSXMQ38j0n2qgfdQKcR9VD',
            ),
            ModelRequest(
                parts=[
                    ToolReturnPart(
                        tool_name='get_user_country',
                        content='Mexico',
                        tool_call_id='call_SIttSeiOistt33Htj4oiHOOX',
                        timestamp=IsDatetime(),
                    )
                ]
            ),
            ModelResponse(
                parts=[
                    TextPart(
                        content='{"result":{"kind":"CityLocation","data":{"city":"Mexico City","country":"Mexico"}}}'
                    )
                ],
                usage=RunUsage(
                    requests=1,
                    input_tokens=181,
                    output_tokens=25,
                    total_tokens=206,
                    details={
                        'accepted_prediction_tokens': 0,
                        'audio_tokens': 0,
                        'reasoning_tokens': 0,
                        'rejected_prediction_tokens': 0,
                        'cached_tokens': 0,
                    },
                ),
                model_name='gpt-4o-2024-08-06',
                timestamp=IsDatetime(),
                provider_request_id='chatcmpl-Bgg5vrxUtCDlvgMreoxYxPaKxANmd',
            ),
        ]
    )


@pytest.mark.vcr()
async def test_openai_prompted_output(allow_model_requests: None, openai_api_key: str):
    m = OpenAIModel('gpt-4o', provider=OpenAIProvider(api_key=openai_api_key))

    class CityLocation(BaseModel):
        city: str
        country: str

    agent = Agent(m, output_type=PromptedOutput(CityLocation))

    @agent.tool_plain
    async def get_user_country() -> str:
        return 'Mexico'

    result = await agent.run('What is the largest city in the user country?')
    assert result.output == snapshot(CityLocation(city='Mexico City', country='Mexico'))

    assert result.all_messages() == snapshot(
        [
            ModelRequest(
                parts=[
                    UserPromptPart(
                        content='What is the largest city in the user country?',
                        timestamp=IsDatetime(),
                    )
                ],
                instructions="""\
Always respond with a JSON object that's compatible with this schema:

{"properties": {"city": {"type": "string"}, "country": {"type": "string"}}, "required": ["city", "country"], "title": "CityLocation", "type": "object"}

Don't include any text or Markdown fencing before or after.\
""",
            ),
            ModelResponse(
                parts=[
                    ToolCallPart(tool_name='get_user_country', args='{}', tool_call_id='call_s7oT9jaLAsEqTgvxZTmFh0wB')
                ],
                usage=RunUsage(
                    requests=1,
                    input_tokens=109,
                    output_tokens=11,
                    total_tokens=120,
                    details={
                        'accepted_prediction_tokens': 0,
                        'audio_tokens': 0,
                        'reasoning_tokens': 0,
                        'rejected_prediction_tokens': 0,
                        'cached_tokens': 0,
                    },
                ),
                model_name='gpt-4o-2024-08-06',
                timestamp=IsDatetime(),
                provider_request_id='chatcmpl-Bgh27PeOaFW6qmF04qC5uI2H9mviw',
            ),
            ModelRequest(
                parts=[
                    ToolReturnPart(
                        tool_name='get_user_country',
                        content='Mexico',
                        tool_call_id='call_s7oT9jaLAsEqTgvxZTmFh0wB',
                        timestamp=IsDatetime(),
                    )
                ],
                instructions="""\
Always respond with a JSON object that's compatible with this schema:

{"properties": {"city": {"type": "string"}, "country": {"type": "string"}}, "required": ["city", "country"], "title": "CityLocation", "type": "object"}

Don't include any text or Markdown fencing before or after.\
""",
            ),
            ModelResponse(
                parts=[TextPart(content='{"city":"Mexico City","country":"Mexico"}')],
                usage=RunUsage(
                    requests=1,
                    input_tokens=130,
                    output_tokens=11,
                    total_tokens=141,
                    details={
                        'accepted_prediction_tokens': 0,
                        'audio_tokens': 0,
                        'reasoning_tokens': 0,
                        'rejected_prediction_tokens': 0,
                        'cached_tokens': 0,
                    },
                ),
                model_name='gpt-4o-2024-08-06',
                timestamp=IsDatetime(),
                provider_request_id='chatcmpl-Bgh28advCSFhGHPnzUevVS6g6Uwg0',
            ),
        ]
    )


@pytest.mark.vcr()
async def test_openai_prompted_output_multiple(allow_model_requests: None, openai_api_key: str):
    m = OpenAIModel('gpt-4o', provider=OpenAIProvider(api_key=openai_api_key))

    class CityLocation(BaseModel):
        city: str
        country: str

    class CountryLanguage(BaseModel):
        country: str
        language: str

    agent = Agent(m, output_type=PromptedOutput([CityLocation, CountryLanguage]))

    @agent.tool_plain
    async def get_user_country() -> str:
        return 'Mexico'

    result = await agent.run('What is the largest city in the user country?')
    assert result.output == snapshot(CityLocation(city='Mexico City', country='Mexico'))

    assert result.all_messages() == snapshot(
        [
            ModelRequest(
                parts=[
                    UserPromptPart(
                        content='What is the largest city in the user country?',
                        timestamp=IsDatetime(),
                    )
                ],
                instructions="""\
Always respond with a JSON object that's compatible with this schema:

{"type": "object", "properties": {"result": {"anyOf": [{"type": "object", "properties": {"kind": {"type": "string", "const": "CityLocation"}, "data": {"properties": {"city": {"type": "string"}, "country": {"type": "string"}}, "required": ["city", "country"], "type": "object"}}, "required": ["kind", "data"], "additionalProperties": false, "title": "CityLocation"}, {"type": "object", "properties": {"kind": {"type": "string", "const": "CountryLanguage"}, "data": {"properties": {"country": {"type": "string"}, "language": {"type": "string"}}, "required": ["country", "language"], "type": "object"}}, "required": ["kind", "data"], "additionalProperties": false, "title": "CountryLanguage"}]}}, "required": ["result"], "additionalProperties": false}

Don't include any text or Markdown fencing before or after.\
""",
            ),
            ModelResponse(
                parts=[
                    ToolCallPart(tool_name='get_user_country', args='{}', tool_call_id='call_wJD14IyJ4KKVtjCrGyNCHO09')
                ],
                usage=RunUsage(
                    requests=1,
                    input_tokens=273,
                    output_tokens=11,
                    total_tokens=284,
                    details={
                        'accepted_prediction_tokens': 0,
                        'audio_tokens': 0,
                        'reasoning_tokens': 0,
                        'rejected_prediction_tokens': 0,
                        'cached_tokens': 0,
                    },
                ),
                model_name='gpt-4o-2024-08-06',
                timestamp=IsDatetime(),
                provider_request_id='chatcmpl-Bgh2AW2NXGgMc7iS639MJXNRgtatR',
            ),
            ModelRequest(
                parts=[
                    ToolReturnPart(
                        tool_name='get_user_country',
                        content='Mexico',
                        tool_call_id='call_wJD14IyJ4KKVtjCrGyNCHO09',
                        timestamp=IsDatetime(),
                    )
                ],
                instructions="""\
Always respond with a JSON object that's compatible with this schema:

{"type": "object", "properties": {"result": {"anyOf": [{"type": "object", "properties": {"kind": {"type": "string", "const": "CityLocation"}, "data": {"properties": {"city": {"type": "string"}, "country": {"type": "string"}}, "required": ["city", "country"], "type": "object"}}, "required": ["kind", "data"], "additionalProperties": false, "title": "CityLocation"}, {"type": "object", "properties": {"kind": {"type": "string", "const": "CountryLanguage"}, "data": {"properties": {"country": {"type": "string"}, "language": {"type": "string"}}, "required": ["country", "language"], "type": "object"}}, "required": ["kind", "data"], "additionalProperties": false, "title": "CountryLanguage"}]}}, "required": ["result"], "additionalProperties": false}

Don't include any text or Markdown fencing before or after.\
""",
            ),
            ModelResponse(
                parts=[
                    TextPart(
                        content='{"result":{"kind":"CityLocation","data":{"city":"Mexico City","country":"Mexico"}}}'
                    )
                ],
                usage=RunUsage(
                    requests=1,
                    input_tokens=294,
                    output_tokens=21,
                    total_tokens=315,
                    details={
                        'accepted_prediction_tokens': 0,
                        'audio_tokens': 0,
                        'reasoning_tokens': 0,
                        'rejected_prediction_tokens': 0,
                        'cached_tokens': 0,
                    },
                ),
                model_name='gpt-4o-2024-08-06',
                timestamp=IsDatetime(),
                provider_request_id='chatcmpl-Bgh2BthuopRnSqCuUgMbBnOqgkDHC',
            ),
        ]
    )


async def test_valid_response(env: TestEnv, allow_model_requests: None):
    """VCR recording is of a valid response."""
    env.set('OPENAI_API_KEY', 'foobar')
    agent = Agent('openai:gpt-4o')

    result = await agent.run('What is the capital of France?')
    assert result.output == snapshot('The capital of France is Paris.')


async def test_invalid_response(allow_model_requests: None):
    """VCR recording is of an invalid JSON response."""
    m = OpenAIModel(
        'gpt-4o',
        provider=OpenAIProvider(
            api_key='foobar', base_url='https://demo-endpoints.pydantic.workers.dev/bin/content-type/application/json'
        ),
    )
    agent = Agent(m)

    with pytest.raises(UnexpectedModelBehavior) as exc_info:
        await agent.run('What is the capital of France?')
    assert exc_info.value.message.startswith(
        'Invalid response from OpenAI chat completions endpoint: 4 validation errors for ChatCompletion'
    )


async def test_text_response(allow_model_requests: None):
    """VCR recording is of a text response."""
    m = OpenAIModel(
        'gpt-4o', provider=OpenAIProvider(api_key='foobar', base_url='https://demo-endpoints.pydantic.workers.dev/bin/')
    )
    agent = Agent(m)

    with pytest.raises(UnexpectedModelBehavior) as exc_info:
        await agent.run('What is the capital of France?')
    assert exc_info.value.message == snapshot(
        'Invalid response from OpenAI chat completions endpoint, expected JSON data'
    )


async def test_process_response_no_created_timestamp(allow_model_requests: None):
    c = completion_message(
        ChatCompletionMessage(content='world', role='assistant'),
    )
    c.created = None  # type: ignore

    mock_client = MockOpenAI.create_mock(c)
    m = OpenAIModel('gpt-4o', provider=OpenAIProvider(openai_client=mock_client))
    agent = Agent(m)
    result = await agent.run('Hello')
    messages = result.all_messages()
    response_message = messages[1]
    assert isinstance(response_message, ModelResponse)
    assert response_message.timestamp == IsNow(tz=timezone.utc)


@pytest.mark.anyio()
async def test_tool_choice_fallback(allow_model_requests: None) -> None:
    profile = OpenAIModelProfile(openai_supports_tool_choice_required=False).update(openai_model_profile('stub'))

    mock_client = MockOpenAI.create_mock(completion_message(ChatCompletionMessage(content='ok', role='assistant')))
    model = OpenAIModel('stub', provider=OpenAIProvider(openai_client=mock_client), profile=profile)

    params = ModelRequestParameters(function_tools=[ToolDefinition(name='x')], allow_text_output=False)

    await model._completions_create(  # pyright: ignore[reportPrivateUsage]
        messages=[],
        stream=False,
        model_settings={},
        model_request_parameters=params,
    )

    assert get_mock_chat_completion_kwargs(mock_client)[0]['tool_choice'] == 'auto'<|MERGE_RESOLUTION|>--- conflicted
+++ resolved
@@ -42,14 +42,10 @@
 from pydantic_ai.profiles import ModelProfile
 from pydantic_ai.profiles._json_schema import InlineDefsJsonSchemaTransformer
 from pydantic_ai.profiles.openai import OpenAIModelProfile, openai_model_profile
-<<<<<<< HEAD
-from pydantic_ai.providers.google_gla import GoogleGLAProvider
 from pydantic_ai.result import RunUsage
-=======
-from pydantic_ai.result import Usage
->>>>>>> 57454023
 from pydantic_ai.settings import ModelSettings
 from pydantic_ai.tools import ToolDefinition
+from pydantic_ai.usage import RequestUsage
 
 from ..conftest import IsDatetime, IsInstance, IsNow, IsStr, TestEnv, raise_if_exception, try_import
 from .mock_async_stream import MockAsyncStream
@@ -178,20 +174,19 @@
 
     result = await agent.run('hello')
     assert result.output == 'world'
-    assert result.usage() == snapshot(RunUsage(requests=1))
+    assert result.usage() == snapshot(RunUsage())
 
     # reset the index so we get the same response again
     mock_client.index = 0  # type: ignore
 
     result = await agent.run('hello', message_history=result.new_messages())
     assert result.output == 'world'
-    assert result.usage() == snapshot(RunUsage(requests=1))
+    assert result.usage() == snapshot(RunUsage())
     assert result.all_messages() == snapshot(
         [
             ModelRequest(parts=[UserPromptPart(content='hello', timestamp=IsNow(tz=timezone.utc))]),
             ModelResponse(
                 parts=[TextPart(content='world')],
-                usage=RunUsage(requests=1),
                 model_name='gpt-4o-123',
                 timestamp=datetime(2024, 1, 1, 0, 0, tzinfo=timezone.utc),
                 provider_request_id='123',
@@ -199,7 +194,6 @@
             ModelRequest(parts=[UserPromptPart(content='hello', timestamp=IsNow(tz=timezone.utc))]),
             ModelResponse(
                 parts=[TextPart(content='world')],
-                usage=RunUsage(requests=1),
                 model_name='gpt-4o-123',
                 timestamp=datetime(2024, 1, 1, 0, 0, tzinfo=timezone.utc),
                 provider_request_id='123',
@@ -237,7 +231,11 @@
 
     result = await agent.run('Hello')
     assert result.output == 'world'
-    assert result.usage() == snapshot(RunUsage(requests=1, input_tokens=2, output_tokens=1, total_tokens=3))
+    assert result.usage() == snapshot(
+        RunUsage(
+            input_tokens=2, details={'completion_tokens': 1, 'prompt_tokens': 2, 'total_tokens': 3}, output_tokens=1
+        )
+    )
 
 
 async def test_request_structured_response(allow_model_requests: None):
@@ -271,7 +269,6 @@
                         tool_call_id='123',
                     )
                 ],
-                usage=RunUsage(requests=1),
                 model_name='gpt-4o-123',
                 timestamp=datetime(2024, 1, 1, tzinfo=timezone.utc),
                 provider_request_id='123',
@@ -361,8 +358,11 @@
                         tool_call_id='1',
                     )
                 ],
-                usage=RunUsage(
-                    requests=1, input_tokens=2, output_tokens=1, total_tokens=3, details={'cached_tokens': 1}
+                usage=RequestUsage(
+                    input_tokens=2,
+                    cache_read_tokens=1,
+                    output_tokens=1,
+                    details={'completion_tokens': 1, 'prompt_tokens': 2, 'total_tokens': 3},
                 ),
                 model_name='gpt-4o-123',
                 timestamp=datetime(2024, 1, 1, tzinfo=timezone.utc),
@@ -386,8 +386,11 @@
                         tool_call_id='2',
                     )
                 ],
-                usage=RunUsage(
-                    requests=1, input_tokens=3, output_tokens=2, total_tokens=6, details={'cached_tokens': 2}
+                usage=RequestUsage(
+                    input_tokens=3,
+                    cache_read_tokens=2,
+                    output_tokens=2,
+                    details={'completion_tokens': 2, 'prompt_tokens': 3, 'total_tokens': 6},
                 ),
                 model_name='gpt-4o-123',
                 timestamp=datetime(2024, 1, 1, tzinfo=timezone.utc),
@@ -405,7 +408,6 @@
             ),
             ModelResponse(
                 parts=[TextPart(content='final response')],
-                usage=RunUsage(requests=1),
                 model_name='gpt-4o-123',
                 timestamp=datetime(2024, 1, 1, tzinfo=timezone.utc),
                 provider_request_id='123',
@@ -414,11 +416,10 @@
     )
     assert result.usage() == snapshot(
         RunUsage(
-            requests=3,
+            cache_read_tokens=3,
             input_tokens=5,
             output_tokens=3,
-            total_tokens=9,
-            details={'cached_tokens': 3},
+            details={'completion_tokens': 3, 'prompt_tokens': 5, 'total_tokens': 9},
         )
     )
 
@@ -453,7 +454,14 @@
         assert not result.is_complete
         assert [c async for c in result.stream_text(debounce_by=None)] == snapshot(['hello ', 'hello world'])
         assert result.is_complete
-        assert result.usage() == snapshot(RunUsage(requests=4, input_tokens=6, output_tokens=3, total_tokens=9))
+        assert result.usage() == snapshot(
+            RunUsage(
+                requests=1,
+                input_tokens=6,
+                output_tokens=3,
+                details={'completion_tokens': 3, 'prompt_tokens': 6, 'total_tokens': 9},
+            )
+        )
 
 
 async def test_stream_text_finish_reason(allow_model_requests: None):
@@ -525,9 +533,16 @@
             ]
         )
         assert result.is_complete
-        assert result.usage() == snapshot(RunUsage(requests=11, input_tokens=20, output_tokens=10, total_tokens=30))
+        assert result.usage() == snapshot(
+            RunUsage(
+                requests=1,
+                input_tokens=20,
+                output_tokens=10,
+                details={'completion_tokens': 10, 'prompt_tokens': 20, 'total_tokens': 30},
+            )
+        )
         # double check usage matches stream count
-        assert result.usage().response_tokens == len(stream)
+        assert result.usage().output_tokens == len(stream)
 
 
 async def test_stream_structured_finish_reason(allow_model_requests: None):
@@ -674,7 +689,14 @@
         assert not result.is_complete
         assert [c async for c in result.stream_text(debounce_by=None)] == snapshot(['hello ', 'hello world'])
         assert result.is_complete
-        assert result.usage() == snapshot(RunUsage(requests=4, input_tokens=6, output_tokens=3, total_tokens=9))
+        assert result.usage() == snapshot(
+            RunUsage(
+                requests=1,
+                input_tokens=6,
+                output_tokens=3,
+                details={'completion_tokens': 3, 'prompt_tokens': 6, 'total_tokens': 9},
+            )
+        )
 
 
 @pytest.mark.parametrize('system_prompt_role', ['system', 'developer', 'user', None])
@@ -825,17 +847,19 @@
             ),
             ModelResponse(
                 parts=[ToolCallPart(tool_name='get_image', args='{}', tool_call_id='call_4hrT4QP9jfojtK69vGiFCFjG')],
-                usage=RunUsage(
-                    requests=1,
+                usage=RequestUsage(
                     input_tokens=46,
+                    cache_read_tokens=0,
                     output_tokens=11,
-                    total_tokens=57,
+                    input_audio_tokens=0,
                     details={
+                        'completion_tokens': 11,
+                        'prompt_tokens': 46,
+                        'total_tokens': 57,
                         'accepted_prediction_tokens': 0,
                         'audio_tokens': 0,
                         'reasoning_tokens': 0,
                         'rejected_prediction_tokens': 0,
-                        'cached_tokens': 0,
                     },
                 ),
                 model_name='gpt-4o-2024-08-06',
@@ -863,17 +887,19 @@
             ),
             ModelResponse(
                 parts=[TextPart(content='The image shows a potato.')],
-                usage=RunUsage(
-                    requests=1,
+                usage=RequestUsage(
                     input_tokens=503,
+                    cache_read_tokens=0,
                     output_tokens=8,
-                    total_tokens=511,
+                    input_audio_tokens=0,
                     details={
+                        'completion_tokens': 8,
+                        'prompt_tokens': 503,
+                        'total_tokens': 511,
                         'accepted_prediction_tokens': 0,
                         'audio_tokens': 0,
                         'reasoning_tokens': 0,
                         'rejected_prediction_tokens': 0,
-                        'cached_tokens': 0,
                     },
                 ),
                 model_name='gpt-4o-2024-08-06',
@@ -908,17 +934,19 @@
             ),
             ModelResponse(
                 parts=[ToolCallPart(tool_name='get_image', args='{}', tool_call_id='call_Btn0GIzGr4ugNlLmkQghQUMY')],
-                usage=RunUsage(
-                    requests=1,
+                usage=RequestUsage(
                     input_tokens=46,
+                    cache_read_tokens=0,
                     output_tokens=11,
-                    total_tokens=57,
+                    input_audio_tokens=0,
                     details={
+                        'completion_tokens': 11,
+                        'prompt_tokens': 46,
+                        'total_tokens': 57,
                         'accepted_prediction_tokens': 0,
                         'audio_tokens': 0,
                         'reasoning_tokens': 0,
                         'rejected_prediction_tokens': 0,
-                        'cached_tokens': 0,
                     },
                 ),
                 model_name='gpt-4o-2024-08-06',
@@ -944,17 +972,19 @@
             ),
             ModelResponse(
                 parts=[TextPart(content='The image shows a kiwi fruit.')],
-                usage=RunUsage(
-                    requests=1,
+                usage=RequestUsage(
                     input_tokens=1185,
+                    cache_read_tokens=0,
                     output_tokens=9,
-                    total_tokens=1194,
+                    input_audio_tokens=0,
                     details={
+                        'completion_tokens': 9,
+                        'prompt_tokens': 1185,
+                        'total_tokens': 1194,
                         'accepted_prediction_tokens': 0,
                         'audio_tokens': 0,
                         'reasoning_tokens': 0,
                         'rejected_prediction_tokens': 0,
-                        'cached_tokens': 0,
                     },
                 ),
                 model_name='gpt-4o-2024-08-06',
@@ -1834,17 +1864,19 @@
             ),
             ModelResponse(
                 parts=[TextPart(content='The capital of France is Paris.')],
-                usage=RunUsage(
-                    requests=1,
+                usage=RequestUsage(
                     input_tokens=24,
+                    cache_read_tokens=0,
                     output_tokens=8,
-                    total_tokens=32,
+                    input_audio_tokens=0,
                     details={
+                        'completion_tokens': 8,
+                        'prompt_tokens': 24,
+                        'total_tokens': 32,
                         'accepted_prediction_tokens': 0,
                         'audio_tokens': 0,
                         'reasoning_tokens': 0,
                         'rejected_prediction_tokens': 0,
-                        'cached_tokens': 0,
                     },
                 ),
                 model_name='gpt-4o-2024-08-06',
@@ -1881,17 +1913,19 @@
             ),
             ModelResponse(
                 parts=[ToolCallPart(tool_name='get_temperature', args='{"city":"Tokyo"}', tool_call_id=IsStr())],
-                usage=RunUsage(
-                    requests=1,
+                usage=RequestUsage(
                     input_tokens=50,
+                    cache_read_tokens=0,
                     output_tokens=15,
-                    total_tokens=65,
+                    input_audio_tokens=0,
                     details={
+                        'completion_tokens': 15,
+                        'prompt_tokens': 50,
+                        'total_tokens': 65,
                         'accepted_prediction_tokens': 0,
                         'audio_tokens': 0,
                         'reasoning_tokens': 0,
                         'rejected_prediction_tokens': 0,
-                        'cached_tokens': 0,
                     },
                 ),
                 model_name='gpt-4.1-mini-2025-04-14',
@@ -1908,17 +1942,19 @@
             ),
             ModelResponse(
                 parts=[TextPart(content='The temperature in Tokyo is currently 20.0 degrees Celsius.')],
-                usage=RunUsage(
-                    requests=1,
+                usage=RequestUsage(
                     input_tokens=75,
+                    cache_read_tokens=0,
                     output_tokens=15,
-                    total_tokens=90,
+                    input_audio_tokens=0,
                     details={
+                        'completion_tokens': 15,
+                        'prompt_tokens': 75,
+                        'total_tokens': 90,
                         'accepted_prediction_tokens': 0,
                         'audio_tokens': 0,
                         'reasoning_tokens': 0,
                         'rejected_prediction_tokens': 0,
-                        'cached_tokens': 0,
                     },
                 ),
                 model_name='gpt-4.1-mini-2025-04-14',
@@ -1947,11 +1983,8 @@
                     ThinkingPart(content=IsStr(), id='rs_68034841ab2881918a8c210e3d988b9208c845d2be9bcdd8'),
                     IsInstance(TextPart),
                 ],
-                usage=RunUsage(
-                    input_tokens=13,
-                    output_tokens=2050,
-                    total_tokens=2063,
-                    details={'reasoning_tokens': 1664, 'cached_tokens': 0},
+                usage=RequestUsage(
+                    input_tokens=13, cache_read_tokens=0, output_tokens=2050, details={'reasoning_tokens': 1664}
                 ),
                 model_name='o3-mini-2025-01-31',
                 timestamp=IsDatetime(),
@@ -1975,11 +2008,8 @@
                     ThinkingPart(content=IsStr(), id='rs_68034841ab2881918a8c210e3d988b9208c845d2be9bcdd8'),
                     IsInstance(TextPart),
                 ],
-                usage=RunUsage(
-                    input_tokens=13,
-                    output_tokens=2050,
-                    total_tokens=2063,
-                    details={'reasoning_tokens': 1664, 'cached_tokens': 0},
+                usage=RequestUsage(
+                    input_tokens=13, cache_read_tokens=0, output_tokens=2050, details={'reasoning_tokens': 1664}
                 ),
                 model_name='o3-mini-2025-01-31',
                 timestamp=IsDatetime(),
@@ -2000,11 +2030,8 @@
                     ThinkingPart(content=IsStr(), id='rs_68034858dc588191bc3a6801c23e728f08c845d2be9bcdd8'),
                     IsInstance(TextPart),
                 ],
-                usage=RunUsage(
-                    input_tokens=424,
-                    output_tokens=2033,
-                    total_tokens=2457,
-                    details={'reasoning_tokens': 1408, 'cached_tokens': 0},
+                usage=RequestUsage(
+                    input_tokens=424, cache_read_tokens=0, output_tokens=2033, details={'reasoning_tokens': 1408}
                 ),
                 model_name='o3-mini-2025-01-31',
                 timestamp=IsDatetime(),
@@ -2033,11 +2060,8 @@
                     IsInstance(ThinkingPart),
                     IsInstance(TextPart),
                 ],
-                usage=RunUsage(
-                    input_tokens=13,
-                    output_tokens=1900,
-                    total_tokens=1913,
-                    details={'reasoning_tokens': 1536, 'cached_tokens': 0},
+                usage=RequestUsage(
+                    input_tokens=13, cache_read_tokens=0, output_tokens=1900, details={'reasoning_tokens': 1536}
                 ),
                 model_name='o3-mini-2025-01-31',
                 timestamp=IsDatetime(),
@@ -2062,11 +2086,8 @@
                     IsInstance(ThinkingPart),
                     IsInstance(TextPart),
                 ],
-                usage=RunUsage(
-                    input_tokens=13,
-                    output_tokens=1900,
-                    total_tokens=1913,
-                    details={'reasoning_tokens': 1536, 'cached_tokens': 0},
+                usage=RequestUsage(
+                    input_tokens=13, cache_read_tokens=0, output_tokens=1900, details={'reasoning_tokens': 1536}
                 ),
                 model_name='o3-mini-2025-01-31',
                 timestamp=IsDatetime(),
@@ -2082,17 +2103,19 @@
             ),
             ModelResponse(
                 parts=[TextPart(content=IsStr())],
-                usage=RunUsage(
-                    requests=1,
+                usage=RequestUsage(
                     input_tokens=822,
+                    cache_read_tokens=0,
                     output_tokens=2437,
-                    total_tokens=3259,
+                    input_audio_tokens=0,
                     details={
+                        'completion_tokens': 2437,
+                        'prompt_tokens': 822,
+                        'total_tokens': 3259,
                         'accepted_prediction_tokens': 0,
                         'audio_tokens': 0,
                         'reasoning_tokens': 1792,
                         'rejected_prediction_tokens': 0,
-                        'cached_tokens': 0,
                     },
                 ),
                 model_name='o3-mini-2025-01-31',
@@ -2158,8 +2181,8 @@
     )
     messages = result.all_messages()
     response = cast(Any, messages[1])
-    assert response.vendor_details is not None
-    assert response.vendor_details['logprobs'] == [
+    assert response.provider_details is not None
+    assert response.provider_details['logprobs'] == [
         {
             'token': 'world',
             'logprob': -0.6931,
@@ -2392,17 +2415,19 @@
             ),
             ModelResponse(
                 parts=[ToolCallPart(tool_name='get_user_country', args='{}', tool_call_id=IsStr())],
-                usage=RunUsage(
-                    requests=1,
+                usage=RequestUsage(
                     input_tokens=68,
+                    cache_read_tokens=0,
                     output_tokens=12,
-                    total_tokens=80,
+                    input_audio_tokens=0,
                     details={
+                        'completion_tokens': 12,
+                        'prompt_tokens': 68,
+                        'total_tokens': 80,
                         'accepted_prediction_tokens': 0,
                         'audio_tokens': 0,
                         'reasoning_tokens': 0,
                         'rejected_prediction_tokens': 0,
-                        'cached_tokens': 0,
                     },
                 ),
                 model_name='gpt-4o-2024-08-06',
@@ -2427,17 +2452,19 @@
                         tool_call_id=IsStr(),
                     )
                 ],
-                usage=RunUsage(
-                    requests=1,
+                usage=RequestUsage(
                     input_tokens=89,
+                    cache_read_tokens=0,
                     output_tokens=36,
-                    total_tokens=125,
+                    input_audio_tokens=0,
                     details={
+                        'completion_tokens': 36,
+                        'prompt_tokens': 89,
+                        'total_tokens': 125,
                         'accepted_prediction_tokens': 0,
                         'audio_tokens': 0,
                         'reasoning_tokens': 0,
                         'rejected_prediction_tokens': 0,
-                        'cached_tokens': 0,
                     },
                 ),
                 model_name='gpt-4o-2024-08-06',
@@ -2488,17 +2515,19 @@
                 parts=[
                     ToolCallPart(tool_name='get_user_country', args='{}', tool_call_id='call_J1YabdC7G7kzEZNbbZopwenH')
                 ],
-                usage=RunUsage(
-                    requests=1,
+                usage=RequestUsage(
                     input_tokens=42,
+                    cache_read_tokens=0,
                     output_tokens=11,
-                    total_tokens=53,
+                    input_audio_tokens=0,
                     details={
+                        'completion_tokens': 11,
+                        'prompt_tokens': 42,
+                        'total_tokens': 53,
                         'accepted_prediction_tokens': 0,
                         'audio_tokens': 0,
                         'reasoning_tokens': 0,
                         'rejected_prediction_tokens': 0,
-                        'cached_tokens': 0,
                     },
                 ),
                 model_name='gpt-4o-2024-08-06',
@@ -2517,17 +2546,19 @@
             ),
             ModelResponse(
                 parts=[TextPart(content='The largest city in Mexico is Mexico City.')],
-                usage=RunUsage(
-                    requests=1,
+                usage=RequestUsage(
                     input_tokens=63,
+                    cache_read_tokens=0,
                     output_tokens=10,
-                    total_tokens=73,
+                    input_audio_tokens=0,
                     details={
+                        'completion_tokens': 10,
+                        'prompt_tokens': 63,
+                        'total_tokens': 73,
                         'accepted_prediction_tokens': 0,
                         'audio_tokens': 0,
                         'reasoning_tokens': 0,
                         'rejected_prediction_tokens': 0,
-                        'cached_tokens': 0,
                     },
                 ),
                 model_name='gpt-4o-2024-08-06',
@@ -2571,17 +2602,19 @@
                 parts=[
                     ToolCallPart(tool_name='get_user_country', args='{}', tool_call_id='call_PkRGedQNRFUzJp2R7dO7avWR')
                 ],
-                usage=RunUsage(
-                    requests=1,
+                usage=RequestUsage(
                     input_tokens=71,
+                    cache_read_tokens=0,
                     output_tokens=12,
-                    total_tokens=83,
+                    input_audio_tokens=0,
                     details={
+                        'completion_tokens': 12,
+                        'prompt_tokens': 71,
+                        'total_tokens': 83,
                         'accepted_prediction_tokens': 0,
                         'audio_tokens': 0,
                         'reasoning_tokens': 0,
                         'rejected_prediction_tokens': 0,
-                        'cached_tokens': 0,
                     },
                 ),
                 model_name='gpt-4o-2024-08-06',
@@ -2600,17 +2633,19 @@
             ),
             ModelResponse(
                 parts=[TextPart(content='{"city":"Mexico City","country":"Mexico"}')],
-                usage=RunUsage(
-                    requests=1,
+                usage=RequestUsage(
                     input_tokens=92,
+                    cache_read_tokens=0,
                     output_tokens=15,
-                    total_tokens=107,
+                    input_audio_tokens=0,
                     details={
+                        'completion_tokens': 15,
+                        'prompt_tokens': 92,
+                        'total_tokens': 107,
                         'accepted_prediction_tokens': 0,
                         'audio_tokens': 0,
                         'reasoning_tokens': 0,
                         'rejected_prediction_tokens': 0,
-                        'cached_tokens': 0,
                     },
                 ),
                 model_name='gpt-4o-2024-08-06',
@@ -2656,17 +2691,19 @@
                 parts=[
                     ToolCallPart(tool_name='get_user_country', args='{}', tool_call_id='call_SIttSeiOistt33Htj4oiHOOX')
                 ],
-                usage=RunUsage(
-                    requests=1,
+                usage=RequestUsage(
                     input_tokens=160,
+                    cache_read_tokens=0,
                     output_tokens=11,
-                    total_tokens=171,
+                    input_audio_tokens=0,
                     details={
+                        'completion_tokens': 11,
+                        'prompt_tokens': 160,
+                        'total_tokens': 171,
                         'accepted_prediction_tokens': 0,
                         'audio_tokens': 0,
                         'reasoning_tokens': 0,
                         'rejected_prediction_tokens': 0,
-                        'cached_tokens': 0,
                     },
                 ),
                 model_name='gpt-4o-2024-08-06',
@@ -2689,17 +2726,19 @@
                         content='{"result":{"kind":"CityLocation","data":{"city":"Mexico City","country":"Mexico"}}}'
                     )
                 ],
-                usage=RunUsage(
-                    requests=1,
+                usage=RequestUsage(
                     input_tokens=181,
+                    cache_read_tokens=0,
                     output_tokens=25,
-                    total_tokens=206,
+                    input_audio_tokens=0,
                     details={
+                        'completion_tokens': 25,
+                        'prompt_tokens': 181,
+                        'total_tokens': 206,
                         'accepted_prediction_tokens': 0,
                         'audio_tokens': 0,
                         'reasoning_tokens': 0,
                         'rejected_prediction_tokens': 0,
-                        'cached_tokens': 0,
                     },
                 ),
                 model_name='gpt-4o-2024-08-06',
@@ -2748,17 +2787,19 @@
                 parts=[
                     ToolCallPart(tool_name='get_user_country', args='{}', tool_call_id='call_s7oT9jaLAsEqTgvxZTmFh0wB')
                 ],
-                usage=RunUsage(
-                    requests=1,
+                usage=RequestUsage(
                     input_tokens=109,
+                    cache_read_tokens=0,
                     output_tokens=11,
-                    total_tokens=120,
+                    input_audio_tokens=0,
                     details={
+                        'completion_tokens': 11,
+                        'prompt_tokens': 109,
+                        'total_tokens': 120,
                         'accepted_prediction_tokens': 0,
                         'audio_tokens': 0,
                         'reasoning_tokens': 0,
                         'rejected_prediction_tokens': 0,
-                        'cached_tokens': 0,
                     },
                 ),
                 model_name='gpt-4o-2024-08-06',
@@ -2784,17 +2825,19 @@
             ),
             ModelResponse(
                 parts=[TextPart(content='{"city":"Mexico City","country":"Mexico"}')],
-                usage=RunUsage(
-                    requests=1,
+                usage=RequestUsage(
                     input_tokens=130,
+                    cache_read_tokens=0,
                     output_tokens=11,
-                    total_tokens=141,
+                    input_audio_tokens=0,
                     details={
+                        'completion_tokens': 11,
+                        'prompt_tokens': 130,
+                        'total_tokens': 141,
                         'accepted_prediction_tokens': 0,
                         'audio_tokens': 0,
                         'reasoning_tokens': 0,
                         'rejected_prediction_tokens': 0,
-                        'cached_tokens': 0,
                     },
                 ),
                 model_name='gpt-4o-2024-08-06',
@@ -2847,17 +2890,19 @@
                 parts=[
                     ToolCallPart(tool_name='get_user_country', args='{}', tool_call_id='call_wJD14IyJ4KKVtjCrGyNCHO09')
                 ],
-                usage=RunUsage(
-                    requests=1,
+                usage=RequestUsage(
                     input_tokens=273,
+                    cache_read_tokens=0,
                     output_tokens=11,
-                    total_tokens=284,
+                    input_audio_tokens=0,
                     details={
+                        'completion_tokens': 11,
+                        'prompt_tokens': 273,
+                        'total_tokens': 284,
                         'accepted_prediction_tokens': 0,
                         'audio_tokens': 0,
                         'reasoning_tokens': 0,
                         'rejected_prediction_tokens': 0,
-                        'cached_tokens': 0,
                     },
                 ),
                 model_name='gpt-4o-2024-08-06',
@@ -2887,17 +2932,19 @@
                         content='{"result":{"kind":"CityLocation","data":{"city":"Mexico City","country":"Mexico"}}}'
                     )
                 ],
-                usage=RunUsage(
-                    requests=1,
+                usage=RequestUsage(
                     input_tokens=294,
+                    cache_read_tokens=0,
                     output_tokens=21,
-                    total_tokens=315,
+                    input_audio_tokens=0,
                     details={
+                        'completion_tokens': 21,
+                        'prompt_tokens': 294,
+                        'total_tokens': 315,
                         'accepted_prediction_tokens': 0,
                         'audio_tokens': 0,
                         'reasoning_tokens': 0,
                         'rejected_prediction_tokens': 0,
-                        'cached_tokens': 0,
                     },
                 ),
                 model_name='gpt-4o-2024-08-06',
